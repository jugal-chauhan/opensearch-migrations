package com.rfs;

import com.rfs.cms.ApacheHttpClient;
import com.rfs.cms.OpenSearchWorkCoordinator;
import com.rfs.cms.LeaseExpireTrigger;
import com.rfs.common.ClusterVersion;
import com.rfs.common.ConnectionDetails;
import com.rfs.common.DefaultSourceRepoAccessor;
import com.rfs.common.DocumentReindexer;
import com.rfs.common.FileSystemRepo;
import com.rfs.common.FileSystemSnapshotCreator;
import com.rfs.common.GlobalMetadata;
import com.rfs.common.IndexMetadata;
import com.rfs.common.LuceneDocumentsReader;
import com.rfs.common.OpenSearchClient;
import com.rfs.common.RestClient;
import com.rfs.common.ShardMetadata;
import com.rfs.common.SnapshotRepo;
import com.rfs.common.SnapshotShardUnpacker;
import com.rfs.common.SourceRepo;
import com.rfs.framework.ElasticsearchContainer;
import com.rfs.framework.PreloadedDataContainerOrchestrator;
import com.rfs.framework.PreloadedElasticsearchContainer;
import com.rfs.transformers.TransformFunctions;
import com.rfs.transformers.Transformer;
import com.rfs.version_es_7_10.ElasticsearchConstants_ES_7_10;
import com.rfs.version_es_7_10.GlobalMetadataFactory_ES_7_10;
import com.rfs.version_es_7_10.IndexMetadataFactory_ES_7_10;
import com.rfs.version_es_7_10.ShardMetadataFactory_ES_7_10;
import com.rfs.version_es_7_10.SnapshotRepoProvider_ES_7_10;
import com.rfs.version_os_2_11.GlobalMetadataCreator_OS_2_11;
import com.rfs.version_os_2_11.IndexCreator_OS_2_11;
import com.rfs.worker.DocumentsRunner;
import com.rfs.worker.IndexRunner;
import com.rfs.worker.MetadataRunner;
import lombok.Lombok;
import lombok.SneakyThrows;
import lombok.extern.slf4j.Slf4j;
import org.apache.lucene.document.Document;
import org.hamcrest.MatcherAssert;
import org.hamcrest.Matchers;
import org.junit.jupiter.api.Assertions;
import org.junit.jupiter.api.Tag;
import org.junit.jupiter.params.ParameterizedTest;
import org.junit.jupiter.params.provider.Arguments;
import org.junit.jupiter.params.provider.MethodSource;
import org.opensearch.testcontainers.OpensearchContainer;
import org.slf4j.event.Level;
import reactor.core.publisher.Flux;

import java.io.IOException;
import java.net.URI;
import java.nio.file.Files;
import java.nio.file.Path;
<<<<<<< HEAD
=======
import java.time.Clock;
>>>>>>> 612d6e78
import java.time.Duration;
import java.util.AbstractMap;
import java.util.ArrayList;
import java.util.Arrays;
import java.util.Comparator;
import java.util.List;
import java.util.Map;
import java.util.Objects;
import java.util.Optional;
import java.util.Random;
import java.util.UUID;
import java.util.concurrent.Callable;
import java.util.concurrent.CompletableFuture;
import java.util.concurrent.ExecutionException;
import java.util.concurrent.atomic.AtomicBoolean;
import java.util.concurrent.atomic.AtomicInteger;
import java.util.function.Supplier;
import java.util.function.UnaryOperator;
import java.util.regex.Pattern;
import java.util.stream.Collectors;
import java.util.stream.Stream;

@Tag("longTest")
@Slf4j
public class FullTest {
    public static final String GENERATOR_BASE_IMAGE = "migrations/elasticsearch_client_test_console:latest";
    final static long TOLERABLE_CLIENT_SERVER_CLOCK_DIFFERENCE_SECONDS = 3600;
    final static Pattern CAT_INDICES_INDEX_COUNT_PATTERN =
            Pattern.compile("(?:\\S+\\s+){2}(\\S+)\\s+(?:\\S+\\s+){3}(\\S+)");
    public static final String SOURCE_SERVER_ALIAS = "source";
    public static final int MAX_SHARD_SIZE_BYTES = 64 * 1024 * 1024;

    public static Stream<Arguments> makeArgs() {
        var sourceImageNames = List.of(
                makeParamsForBase(ElasticsearchContainer.ES_V7_17),
                makeParamsForBase(ElasticsearchContainer.ES_V7_10_2));
        var targetImageNames = List.of("opensearchproject/opensearch:2.13.0");//, "opensearchproject/opensearch:1.3.0");
        var numWorkers = List.of(1, 3, 40);
        return sourceImageNames.stream()
                .flatMap(a->
                        targetImageNames.stream().flatMap(b->
                                numWorkers.stream().map(c->Arguments.of(a[0], a[1], a[2], b, c))));
    }

    private static Object[] makeParamsForBase(ElasticsearchContainer.Version baseSourceImage) {
        return new Object[]{
                baseSourceImage,
                GENERATOR_BASE_IMAGE,
                new String[]{"/root/runTestBenchmarks.sh", "--endpoint", "http://" +SOURCE_SERVER_ALIAS + ":9200/"}
        };
    }

    @ParameterizedTest
    @MethodSource("makeArgs")
    public void test(ElasticsearchContainer.Version baseSourceImageVersion,
                     String generatorImage, String[] generatorArgs,
                     String targetImageName, int numWorkers)
            throws Exception
    {

        try (var esSourceContainer = new PreloadedElasticsearchContainer(baseSourceImageVersion,
                SOURCE_SERVER_ALIAS, generatorImage, generatorArgs);
             OpensearchContainer<?> osTargetContainer =
                     new OpensearchContainer<>(targetImageName)) {
            esSourceContainer.start();
            osTargetContainer.start();

            final var SNAPSHOT_NAME = "test_snapshot";
            final List<String> INDEX_ALLOWLIST = List.of();
            CreateSnapshot.run(
                    c -> new FileSystemSnapshotCreator(SNAPSHOT_NAME, c, ElasticsearchContainer.CLUSTER_SNAPSHOT_DIR),
                    new OpenSearchClient(esSourceContainer.getUrl(), null),
                    false);
            var tempDir = Files.createTempDirectory("opensearchMigrationReindexFromSnapshot_test_snapshot");
            try {
                esSourceContainer.copySnapshotData(tempDir.toString());

                var targetClient = new OpenSearchClient(osTargetContainer.getHttpHostAddress(), null);
                var sourceRepo = new FileSystemRepo(tempDir);
                migrateMetadata(sourceRepo, targetClient, SNAPSHOT_NAME, INDEX_ALLOWLIST);

                var workerFutures = new ArrayList<CompletableFuture<Void>>();
                var runCounter = new AtomicInteger();
                final var clockJitter = new Random(1);
                for (int i = 0; i < numWorkers; ++i) {
                    workerFutures.add(CompletableFuture.supplyAsync(() ->
                            migrateDocumentsSequentially(sourceRepo, SNAPSHOT_NAME, INDEX_ALLOWLIST,
                                    osTargetContainer.getHttpHostAddress(), runCounter, clockJitter)));
                }
                var thrownException = Assertions.assertThrows(ExecutionException.class, () ->
                        CompletableFuture.allOf(workerFutures.toArray(CompletableFuture[]::new)).get());
                var exceptionResults =
                        workerFutures.stream().map(cf -> {
                            try {
                                return cf.handle((v, t) ->
                                        Optional.ofNullable(t).map(Throwable::getCause).orElse(null))
                                        .get();
                            } catch (Exception e) {
                                throw Lombok.sneakyThrow(e);
                            }
                        }).filter(Objects::nonNull).collect(Collectors.toList());
                exceptionResults.forEach(e ->
                        log.atLevel(e instanceof RfsMigrateDocuments.NoWorkLeftException ? Level.INFO : Level.ERROR)
                                .setMessage(() -> "First exception for run").setCause(thrownException.getCause()).log());
                exceptionResults.forEach(e -> Assertions.assertInstanceOf(RfsMigrateDocuments.NoWorkLeftException.class, e));

                // for now, lets make sure that we got all of the
                Assertions.assertInstanceOf(RfsMigrateDocuments.NoWorkLeftException.class, thrownException.getCause(),
                        "expected at least one worker to notice that all work was completed.");
                checkClusterMigrationOnFinished(esSourceContainer, osTargetContainer);
                var totalCompletedWorkRuns = runCounter.get();
                Assertions.assertTrue(totalCompletedWorkRuns >= numWorkers,
                        "Expected to make more runs (" + totalCompletedWorkRuns + ") than the number of workers " +
                                "(" + numWorkers + ").  Increase the number of shards so that there is more work to do.");
            } finally {
                deleteTree(tempDir);
            }
        }
    }

    private void checkClusterMigrationOnFinished(ElasticsearchContainer esSourceContainer,
                                                 OpensearchContainer<?> osTargetContainer) {
        var targetClient = new RestClient(new ConnectionDetails(osTargetContainer.getHttpHostAddress(), null, null));
        var sourceMap = getIndexToCountMap(new RestClient(new ConnectionDetails(esSourceContainer.getUrl(),
                null, null)));
        var refreshResponse = targetClient.get("_refresh");
        Assertions.assertEquals(200, refreshResponse.code);
        var targetMap = getIndexToCountMap(targetClient);
        MatcherAssert.assertThat(targetMap, Matchers.equalTo(sourceMap));
    }

    private Map<String,Integer> getIndexToCountMap(RestClient client) {;
        var lines = Optional.ofNullable(client.get("_cat/indices"))
                .flatMap(r->Optional.ofNullable(r.body))
                .map(b->b.split("\n"))
                .orElse(new String[0]);
        return Arrays.stream(lines)
                .map(line -> {
                    var matcher = CAT_INDICES_INDEX_COUNT_PATTERN.matcher(line);
                    return !matcher.find() ? null :
                         new AbstractMap.SimpleEntry<>(matcher.group(1), matcher.group(2));
                })
                .filter(Objects::nonNull)
                .filter(kvp->!kvp.getKey().startsWith("."))
                .collect(Collectors.toMap(AbstractMap.SimpleEntry::getKey, kvp -> Integer.parseInt(kvp.getValue())));
    }

    @SneakyThrows
    private Void migrateDocumentsSequentially(FileSystemRepo sourceRepo,
                                              String snapshotName,
                                              List<String> indexAllowlist,
                                              String targetAddress,
                                              AtomicInteger runCounter,
                                              Random clockJitter) {
        for (int runNumber=0; ; ++runNumber) {
            try {
                var workResult = migrateDocumentsWithOneWorker(sourceRepo, snapshotName, indexAllowlist, targetAddress,
                        clockJitter);
                if (workResult == DocumentsRunner.CompletionStatus.NOTHING_DONE) {
                    return null;
                } else {
                    runCounter.incrementAndGet();
                }
            } catch (RfsMigrateDocuments.NoWorkLeftException e) {
                log.info("No work at all was found.  " +
                        "Presuming that work was complete and that all worker processes should terminate");
                throw e;
            } catch (Exception e) {
                log.atError().setCause(e).setMessage(()->"Caught an exception, " +
                        "but just going to run again with this worker to simulate task/container recycling").log();
            }
        }
    }

    private static void migrateMetadata(SourceRepo sourceRepo, OpenSearchClient targetClient, String snapshotName, List<String> indexAllowlist) {
        SnapshotRepo.Provider repoDataProvider = new SnapshotRepoProvider_ES_7_10(sourceRepo);
        GlobalMetadata.Factory metadataFactory = new GlobalMetadataFactory_ES_7_10(repoDataProvider);
        GlobalMetadataCreator_OS_2_11 metadataCreator = new GlobalMetadataCreator_OS_2_11(targetClient,
                List.of(), List.of(), List.of());
        Transformer transformer =
                TransformFunctions.getTransformer(ClusterVersion.ES_7_10, ClusterVersion.OS_2_11, 1);
        new MetadataRunner(snapshotName, metadataFactory, metadataCreator, transformer).migrateMetadata();

        IndexMetadata.Factory indexMetadataFactory = new IndexMetadataFactory_ES_7_10(repoDataProvider);
        IndexCreator_OS_2_11 indexCreator = new IndexCreator_OS_2_11(targetClient);
        new IndexRunner(snapshotName, indexMetadataFactory, indexCreator, transformer, indexAllowlist).migrateIndices();
    }

    private static class FilteredLuceneDocumentsReader extends LuceneDocumentsReader {
        private final UnaryOperator<Document> docTransformer;

        public FilteredLuceneDocumentsReader(Path luceneFilesBasePath, UnaryOperator<Document> docTransformer) {
            super(luceneFilesBasePath);
            this.docTransformer = docTransformer;
        }

        @Override
        public Flux<Document> readDocuments() {
            return super.readDocuments().map(docTransformer::apply);
        }
    }

    static class LeasePastError extends Error { }

    @SneakyThrows
    private DocumentsRunner.CompletionStatus migrateDocumentsWithOneWorker(SourceRepo sourceRepo,
                                                                           String snapshotName,
                                                                           List<String> indexAllowlist,
                                                                           String targetAddress,
                                                                           Random clockJitter)
        throws RfsMigrateDocuments.NoWorkLeftException
    {
        var tempDir = Files.createTempDirectory("opensearchMigrationReindexFromSnapshot_test_lucene");
        var shouldThrow = new AtomicBoolean();
        try (var processManager = new LeaseExpireTrigger(workItemId->{
            log.atDebug().setMessage("Lease expired for " + workItemId + " making next document get throw").log();
            shouldThrow.set(true);
        })) {
            UnaryOperator<Document> terminatingDocumentFilter = d -> {
                if (shouldThrow.get()) {
                    throw new LeasePastError();
                }
                return d;
            };

            DefaultSourceRepoAccessor repoAccessor = new DefaultSourceRepoAccessor(sourceRepo);
            SnapshotShardUnpacker.Factory unpackerFactory = new SnapshotShardUnpacker.Factory(repoAccessor,
                    tempDir, ElasticsearchConstants_ES_7_10.BUFFER_SIZE_IN_BYTES);

            SnapshotRepo.Provider repoDataProvider = new SnapshotRepoProvider_ES_7_10(sourceRepo);
            IndexMetadata.Factory indexMetadataFactory = new IndexMetadataFactory_ES_7_10(repoDataProvider);
            ShardMetadata.Factory shardMetadataFactory = new ShardMetadataFactory_ES_7_10(repoDataProvider);
            final int ms_window = 1000;
            final var nextClockShift = (int)(clockJitter.nextDouble() * ms_window)-(ms_window/2);
            log.info("nextClockShift="+nextClockShift);

            return RfsMigrateDocuments.run(path -> new FilteredLuceneDocumentsReader(path, terminatingDocumentFilter),
                    new DocumentReindexer(new OpenSearchClient(targetAddress, null)),
                    new OpenSearchWorkCoordinator(
                            new ApacheHttpClient(new URI(targetAddress)),
//                            new ReactorHttpClient(new ConnectionDetails(osTargetContainer.getHttpHostAddress(),
//                                    null, null)),
                            TOLERABLE_CLIENT_SERVER_CLOCK_DIFFERENCE_SECONDS, UUID.randomUUID().toString(),
                            Clock.offset(Clock.systemUTC(),
                                    Duration.ofMillis(nextClockShift))),
                    processManager,
                    indexMetadataFactory,
                    snapshotName,
                    indexAllowlist,
                    shardMetadataFactory,
                    unpackerFactory,
                    MAX_SHARD_SIZE_BYTES);
        } finally {
            deleteTree(tempDir);
        }
    }

    private static void deleteTree(Path path) throws IOException {
        try (var walk = Files.walk(path)) {
            walk.sorted(Comparator.reverseOrder()).forEach(p -> {
                try {
                    Files.delete(p);
                } catch (IOException e) {
                    throw Lombok.sneakyThrow(e);
                }
            });
        }
    }
}<|MERGE_RESOLUTION|>--- conflicted
+++ resolved
@@ -52,10 +52,7 @@
 import java.net.URI;
 import java.nio.file.Files;
 import java.nio.file.Path;
-<<<<<<< HEAD
-=======
 import java.time.Clock;
->>>>>>> 612d6e78
 import java.time.Duration;
 import java.util.AbstractMap;
 import java.util.ArrayList;
@@ -299,8 +296,7 @@
 //                            new ReactorHttpClient(new ConnectionDetails(osTargetContainer.getHttpHostAddress(),
 //                                    null, null)),
                             TOLERABLE_CLIENT_SERVER_CLOCK_DIFFERENCE_SECONDS, UUID.randomUUID().toString(),
-                            Clock.offset(Clock.systemUTC(),
-                                    Duration.ofMillis(nextClockShift))),
+                            Clock.offset(Clock.systemUTC(), Duration.ofMillis(nextClockShift))),
                     processManager,
                     indexMetadataFactory,
                     snapshotName,
