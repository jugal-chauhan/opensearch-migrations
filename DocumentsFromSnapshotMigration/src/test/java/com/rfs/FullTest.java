--- conflicted
+++ resolved
@@ -196,40 +196,15 @@
                                                  OpensearchContainer<?> osTargetContainer,
                                                  DocumentMigrationTestContext context) {
         var targetClient = new RestClient(new ConnectionDetails(osTargetContainer.getHttpHostAddress(), null, null));
-<<<<<<< HEAD
-        var sourceMap = getIndexToCountMap(new RestClient(new ConnectionDetails(esSourceContainer.getUrl(),
-                null, null)), context.createUnboundRequestContext());
+        var sourceClient = new RestClient(new ConnectionDetails(esSourceContainer.getUrl(), null, null));
+
+        var requests = new SearchClusterRequests(context);
+        var sourceMap = requests.getMapOfIndexAndDocCount(sourceClient);
         var refreshResponse = targetClient.get("_refresh", context.createUnboundRequestContext());
         Assertions.assertEquals(200, refreshResponse.code);
-        var targetMap = getIndexToCountMap(targetClient, context.createUnboundRequestContext());
+        var targetMap = requests.getMapOfIndexAndDocCount(targetClient);
+
         MatcherAssert.assertThat(targetMap, Matchers.equalTo(sourceMap));
-    }
-
-    private Map<String,Integer> getIndexToCountMap(RestClient client, IRfsContexts.IRequestContext context) {;
-        var lines = Optional.ofNullable(client.get("_cat/indices", context))
-                .flatMap(r->Optional.ofNullable(r.body))
-                .map(b->b.split("\n"))
-                .orElse(new String[0]);
-        return Arrays.stream(lines)
-                .map(line -> {
-                    var matcher = CAT_INDICES_INDEX_COUNT_PATTERN.matcher(line);
-                    return !matcher.find() ? null :
-                         new AbstractMap.SimpleEntry<>(matcher.group(1), matcher.group(2));
-                })
-                .filter(Objects::nonNull)
-                .filter(kvp->!kvp.getKey().startsWith("."))
-                .collect(Collectors.toMap(AbstractMap.SimpleEntry::getKey, kvp -> Integer.parseInt(kvp.getValue())));
-=======
-        var sourceClient = new RestClient(new ConnectionDetails(esSourceContainer.getUrl(), null, null));
-
-        var requests = new SearchClusterRequests();
-        var sourceMap = requests.getMapOfIndexAndDocCount(sourceClient);
-        var refreshResponse = targetClient.get("_refresh");
-        Assertions.assertEquals(200, refreshResponse.code);
-        var targetMap = requests.getMapOfIndexAndDocCount(targetClient);
-
-        MatcherAssert.assertThat(targetMap, Matchers.equalTo(sourceMap));
->>>>>>> 7c64cde4
     }
 
     @SneakyThrows
@@ -361,6 +336,9 @@
     @ParameterizedTest
     @MethodSource("makeProcessExitArgs")
     public void testProcessExitsAsExpected(boolean targetAvailable, int expectedExitCode) throws Exception {
+        final var testSnapshotContext = SnapshotTestContext.factory().noOtelTracking();
+        final var testMetadataMigrationContext = MetadataMigrationTestContext.factory().noOtelTracking();
+
         var sourceImageArgs = makeParamsForBase(SearchClusterContainer.ES_V7_10_2);
         var baseSourceImageVersion = (SearchClusterContainer.Version) sourceImageArgs[0];
         var generatorImage = (String) sourceImageArgs[1];
@@ -377,7 +355,8 @@
             final var SNAPSHOT_NAME = "test_snapshot";
             final List<String> INDEX_ALLOWLIST = List.of();
             CreateSnapshot.run(
-                    c -> new FileSystemSnapshotCreator(SNAPSHOT_NAME, c, SearchClusterContainer.CLUSTER_SNAPSHOT_DIR),
+                    c -> new FileSystemSnapshotCreator(SNAPSHOT_NAME, c, SearchClusterContainer.CLUSTER_SNAPSHOT_DIR,
+                            testSnapshotContext.createSnapshotCreateContext()),
                     new OpenSearchClient(esSourceContainer.getUrl(), null),
                     false);
             var tempDirSnapshot = Files.createTempDirectory("opensearchMigrationReindexFromSnapshot_test_snapshot");
@@ -397,7 +376,7 @@
 
                 var targetClient = new OpenSearchClient(targetAddress, null);
                 var sourceRepo = new FileSystemRepo(tempDirSnapshot);
-                migrateMetadata(sourceRepo, targetClient, SNAPSHOT_NAME, INDEX_ALLOWLIST);
+                migrateMetadata(sourceRepo, targetClient, SNAPSHOT_NAME, INDEX_ALLOWLIST, testMetadataMigrationContext);
 
                 // Stop the target container if we don't want it to be available.  We've already cached the address it was
                 // using, so we can have reasonable confidence that nothing else will be using it and bork our test.
@@ -419,7 +398,7 @@
 
                 Process process = processBuilder.start();
                 log.atInfo().setMessage("Process started with ID: " + Long.toString(process.toHandle().pid())).log();
-                
+
                 // Kill the process and fail if we have to wait too long
                 int timeoutSeconds = 90;
                 boolean finished = process.waitFor(timeoutSeconds, TimeUnit.SECONDS);
@@ -449,7 +428,7 @@
 
                 // Check if the exit code is as expected
                 Assertions.assertEquals(expectedExitCode, actualExitCode, "The program did not exit with the expected status code.");
-                
+
             } finally {
                 deleteTree(tempDirSnapshot);
                 deleteTree(tempDirLucene);
