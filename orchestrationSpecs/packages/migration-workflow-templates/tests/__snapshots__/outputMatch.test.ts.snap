--- conflicted
+++ resolved
@@ -2181,22 +2181,11 @@
         },
       ],
     },
-    "entrypoint": "main",
+    "entrypoint": "testRunMigration",
     "parallelism": 100,
     "serviceAccountName": "argo-workflow-executor",
     "templates": [
       {
-<<<<<<< HEAD
-        "inputs": {
-          "parameters": [
-            {
-              "name": "sourceClusterConfigJson",
-            },
-            {
-              "name": "targetClusterConfigJson",
-            },
-            {
-=======
         "container": {
           "args": [
             "
@@ -2207,8 +2196,9 @@
 # Create migration config JSON
 cat > /tmp/migration_config.json << 'EOF'
 {
+  "skipApprovals": true,
   "sourceClusters": {
-    "source": {
+    "source1": {
       "endpoint": "{{inputs.parameters.sourceEndpoint}}",
       "allowInsecure": {{inputs.parameters.sourceAllowInsecure}},
       "version": "{{inputs.parameters.sourceVersion}}",
@@ -2216,20 +2206,21 @@
     }
   },
   "targetClusters": {
-    "target": {{inputs.parameters.targetConfig}}
+    "target1": {
+      "endpoint": "{{inputs.parameters.targetEndpoint}}",
+      "allowInsecure": {{inputs.parameters.targetAllowInsecure}},
+      "version": "{{inputs.parameters.targetVersion}}"
+    }
   },
   "migrationConfigs": [
     {
-      "fromSource": "source",
-      "toTarget": "target",
+      "fromSource": "source1",
+      "toTarget": "target1",
       "snapshotExtractAndLoadConfigs": [
         {
-          "createSnapshotConfig": {
-            "s3RoleArn": "arn:aws:iam::123456789012:role/test-migration-role"
-          },
           "snapshotConfig": {
             "snapshotNameConfig": {
-              "snapshotNamePrefix": "rfs"
+              "snapshotNamePrefix": "source1snapshot1"
             }
           },
           "migrations": [
@@ -2258,30 +2249,13 @@
 # Clear and load configuration
 echo "Clearing existing workflow configuration..."
 workflow configure clear --confirm
-
 echo "Loading configuration from JSON..."
 cat /tmp/migration_config.json | workflow configure edit --stdin
 
-# Submit workflow and capture the workflow name
+ # Submit workflow
 echo "Submitting workflow..."
 WORKFLOW_OUTPUT=$(workflow submit 2>&1)
 echo "Workflow submit output: $WORKFLOW_OUTPUT"
-
-# Extract workflow name (format: "  Name: workflow-name")
-WORKFLOW_NAME=$(echo "$WORKFLOW_OUTPUT" | grep "Name:" | awk '{print $2}' | tr -d '
-')
-
-if [ -z "$WORKFLOW_NAME" ]; then
-    echo "ERROR: Could not extract workflow name from output"
-    echo "Full output was: $WORKFLOW_OUTPUT"
-    exit 1
-fi
-
-echo "Workflow submitted successfully: $WORKFLOW_NAME"
-mkdir -p /tmp/outputs
-echo "$WORKFLOW_NAME" > /tmp/outputs/workflowName
-sync
-sleep 2
 ",
           ],
           "command": [
@@ -2315,17 +2289,27 @@
               "value": "true",
             },
             {
-              "description": "Source cluster version (e.g. ES_5.6, OS_2.19)",
+              "description": "Source cluster version (example : ES 7.10)",
               "name": "sourceVersion",
               "value": "",
             },
             {
-              "description": "Target cluster config as JSON object fragment",
-              "name": "targetConfig",
+              "description": "Target cluster endpoint URL",
+              "name": "targetEndpoint",
               "value": "",
             },
             {
-              "description": "Snapshot config as JSON object fragment",
+              "description": "Allow insecure connections to target cluster",
+              "name": "targetAllowInsecure",
+              "value": "true",
+            },
+            {
+              "description": "Target cluster version (example : OS 2.19)",
+              "name": "targetVersion",
+              "value": "",
+            },
+            {
+              "description": "Snapshot repository configuration as JSON object fragment (S3_REPO_CONFIG)",
               "name": "snapshotConfig",
               "value": "",
             },
@@ -2339,15 +2323,7 @@
         },
         "name": "configureandsubmitworkflow",
         "outputs": {
-          "parameters": [
-            {
-              "description": "Name of the submitted workflow",
-              "name": "workflowName",
-              "valueFrom": {
-                "path": "/tmp/outputs/workflowName",
-              },
-            },
-          ],
+          "parameters": [],
         },
       },
       {
@@ -2356,51 +2332,58 @@
             "
 set -e -x
 
-WORKFLOW_NAME="{{inputs.parameters.workflowName}}"
-echo "Checking workflow status: $WORKFLOW_NAME"
-
+echo "Checking workflow status"
 . /etc/profile.d/venv.sh
 source /.venv/bin/activate
 
-# Simple status check - let Argo handle retries and persistence
-STATUS_OUTPUT=$(workflow status --name "$WORKFLOW_NAME" 2>&1)
-echo "Status: $STATUS_OUTPUT"
-
-# Check if workflow is completed successfully
-if echo "$STATUS_OUTPUT" | grep -q "Succeeded"; then
-    echo "✅ Workflow completed successfully"
-    exit 0
+STATUS_OUTPUT=$(workflow status 2>&1 || true)
+echo "Status output:"
+echo "$STATUS_OUTPUT"
+
+RESULT="ERROR"
+EXIT_CODE=2
+
+# 1) Terminal success: stop monitoring, proceed, mark success
+if echo "$STATUS_OUTPUT" | grep -q "Phase: Succeeded"; then
+    echo "Workflow completed successfully"
+    RESULT="SUCCEEDED"
+    EXIT_CODE=0
+
+# 2) Terminal failure: stop monitoring, proceed, mark failure
+elif echo "$STATUS_OUTPUT" | grep -q "Phase: Failed"; then
+    echo "Workflow failed permanently"
+    RESULT="FAILED"
+    EXIT_CODE=0
+
+# 3) Suspended / waiting for approval: try to approve once, then retry
+elif echo "$STATUS_OUTPUT" | grep -q "Suspended\\|Waiting"; then
+    echo "Workflow is suspended or waiting for approval, attempting to approve..."
+    APPROVE_OUTPUT=$(workflow approve 2>&1 || true)
+    echo "Approve output:"
+    echo "$APPROVE_OUTPUT"
+    # Regardless of approve result, tell Argo to check again
+    RESULT="RETRY"
+    EXIT_CODE=1
+
+# 4) Still running: keep checking
+elif echo "$STATUS_OUTPUT" | grep -q "Phase: Running\\|Phase: Pending"; then
+    echo "⏳ Workflow still running, will retry..."
+    RESULT="RETRY"
+    EXIT_CODE=1
+
+# 5) Anything else is treated as an error (e.g. CLI failure, unknown output)
+else
+    echo "Unknown or error status from 'workflow status'"
+    RESULT="ERROR"
+    EXIT_CODE=2
 fi
 
-# Check if workflow failed permanently 
-if echo "$STATUS_OUTPUT" | grep -q "Failed"; then
-    echo "❌ Workflow failed permanently"
-    exit 1
-fi
-
-# Handle suspended workflow (needs approval)
-if echo "$STATUS_OUTPUT" | grep -q "Suspended\\|Waiting"; then
-    echo "Workflow is suspended, attempting to approve..."
-    APPROVE_OUTPUT=$(workflow approve --name "$WORKFLOW_NAME" 2>&1)
-    echo "Approve output: $APPROVE_OUTPUT"
-    
-    if echo "$APPROVE_OUTPUT" | grep -q "approved\\|Approved"; then
-        echo "Workflow approved, will check again..."
-    else
-        echo "Warning: Approval may have failed: $APPROVE_OUTPUT"
-    fi
-    exit 1  # Exit 1 to retry after approval
-fi
-
-# Workflow is still running - exit 1 to trigger retry
-if echo "$STATUS_OUTPUT" | grep -q "Running\\|Pending"; then
-    echo "⏳ Workflow still running, will retry..."
-    exit 1
-fi
-
-# Unknown status - retry
-echo "Unknown workflow status, will retry..."
-exit 1
+mkdir -p /tmp/outputs
+echo "$RESULT" > /tmp/outputs/monitorResult
+sync
+
+echo "Monitor result: $RESULT (exit code: $EXIT_CODE)"
+exit $EXIT_CODE
 ",
           ],
           "command": [
@@ -2424,9 +2407,6 @@
         "inputs": {
           "parameters": [
             {
-              "name": "workflowName",
-            },
-            {
               "name": "imageMigrationConsoleLocation",
             },
             {
@@ -2436,7 +2416,15 @@
         },
         "name": "monitorworkflow",
         "outputs": {
-          "parameters": [],
+          "parameters": [
+            {
+              "description": "Result of monitoring (SUCCEEDED, FAILED, RETRY, ERROR)",
+              "name": "monitorResult",
+              "valueFrom": {
+                "path": "/tmp/outputs/monitorResult",
+              },
+            },
+          ],
         },
         "retryStrategy": {
           "backoff": {
@@ -2452,16 +2440,31 @@
         "inputs": {
           "parameters": [
             {
-              "description": "Source cluster configuration as JSON object fragment (e.g. {"endpoint":"..."})",
-              "name": "sourceClusterConfigJson",
-            },
-            {
-              "description": "Target cluster configuration as JSON object fragment",
-              "name": "targetClusterConfigJson",
-            },
-            {
-              "description": "Snapshot configuration as JSON object fragment",
->>>>>>> e1d7b9ff
+              "description": "Source cluster endpoint URL",
+              "name": "sourceEndpoint",
+            },
+            {
+              "description": "Allow insecure connections to source cluster",
+              "name": "sourceAllowInsecure",
+            },
+            {
+              "description": "Source cluster version (example: ES 7.10)",
+              "name": "sourceVersion",
+            },
+            {
+              "description": "Target cluster endpoint URL",
+              "name": "targetEndpoint",
+            },
+            {
+              "description": "Allow insecure connections to target cluster",
+              "name": "targetAllowInsecure",
+            },
+            {
+              "description": "Target cluster version (example: OS 2.19)",
+              "name": "targetVersion",
+            },
+            {
+              "description": "Snapshot repository configuration as JSON object fragment (S3_REPO_CONFIG)",
               "name": "snapshotConfigJson",
             },
             {
@@ -2472,7 +2475,7 @@
             },
           ],
         },
-        "name": "main",
+        "name": "testrunmigration",
         "outputs": {
           "parameters": [],
         },
@@ -2482,19 +2485,30 @@
               "arguments": {
                 "parameters": [
                   {
-<<<<<<< HEAD
-                    "name": "sourceClusterConfigJson",
-                    "value": "{{inputs.parameters.sourceClusterConfigJson}}",
-                  },
-                  {
-                    "name": "targetClusterConfigJson",
-                    "value": "{{inputs.parameters.targetClusterConfigJson}}",
-                  },
-                  {
-                    "name": "snapshotConfigJson",
-                    "value": "{{inputs.parameters.snapshotConfigJson}}",
-                  },
-=======
+                    "name": "sourceEndpoint",
+                    "value": "{{inputs.parameters.sourceEndpoint}}",
+                  },
+                  {
+                    "name": "sourceAllowInsecure",
+                    "value": "{{inputs.parameters.sourceAllowInsecure}}",
+                  },
+                  {
+                    "name": "sourceVersion",
+                    "value": "{{inputs.parameters.sourceVersion}}",
+                  },
+                  {
+                    "name": "targetEndpoint",
+                    "value": "{{inputs.parameters.targetEndpoint}}",
+                  },
+                  {
+                    "name": "targetAllowInsecure",
+                    "value": "{{inputs.parameters.targetAllowInsecure}}",
+                  },
+                  {
+                    "name": "targetVersion",
+                    "value": "{{inputs.parameters.targetVersion}}",
+                  },
+                  {
                     "name": "imageMigrationConsoleLocation",
                     "value": "{{inputs.parameters.imageMigrationConsoleLocation}}",
                   },
@@ -2503,22 +2517,6 @@
                     "value": "{{inputs.parameters.imageMigrationConsolePullPolicy}}",
                   },
                   {
-                    "name": "sourceEndpoint",
-                    "value": "{{=jsonpath(inputs.parameters.sourceClusterConfigJson, '$.endpoint')}}",
-                  },
-                  {
-                    "name": "sourceAllowInsecure",
-                    "value": "{{=jsonpath(inputs.parameters.sourceClusterConfigJson, '$.allow_insecure')}}",
-                  },
-                  {
-                    "name": "sourceVersion",
-                    "value": "{{=jsonpath(inputs.parameters.sourceClusterConfigJson, '$.version')}}",
-                  },
-                  {
-                    "name": "targetConfig",
-                    "value": "{{inputs.parameters.targetClusterConfigJson}}",
-                  },
-                  {
                     "name": "snapshotConfig",
                     "value": "{{inputs.parameters.snapshotConfigJson}}",
                   },
@@ -2540,412 +2538,10 @@
                     "name": "imageMigrationConsolePullPolicy",
                     "value": "{{inputs.parameters.imageMigrationConsolePullPolicy}}",
                   },
-                  {
-                    "name": "workflowName",
-                    "value": "{{steps.configureAndSubmitWorkflow.outputs.parameters.workflowName}}",
-                  },
                 ],
               },
               "name": "monitorWorkflow",
               "template": "monitorworkflow",
-            },
-          ],
-        ],
-      },
-    ],
-  },
-}
-`;
-
-exports[`test workflow template renderings full-migration-with-cli 2`] = `
-{
-  "apiVersion": "argoproj.io/v1alpha1",
-  "kind": "WorkflowTemplate",
-  "metadata": {
-    "name": "full-migration-with-cli",
-  },
-  "spec": {
-    "arguments": {
-      "parameters": [
-        {
-          "name": "etcdEndpoints",
-          "value": "http://etcd.ma.svc.cluster.local:2379",
-        },
-        {
-          "name": "etcdUser",
-          "value": "root",
-        },
-        {
-          "name": "etcdPassword",
-          "value": "password",
-        },
-        {
-          "name": "s3SnapshotConfigMap",
-          "value": "s3-snapshot-config",
-        },
-        {
-          "name": "imageConfigMapName",
-          "value": "migration-image-config",
-        },
-        {
-          "name": "approvalConfigMapName",
-          "value": "approval-config",
-        },
-      ],
-    },
-    "entrypoint": "main",
-    "parallelism": 100,
-    "serviceAccountName": "argo-workflow-executor",
-    "templates": [
-      {
-        "container": {
-          "args": [
-            "
-set -e -x
-
-echo "Building and submitting migration workflow..."
-
-# Create migration config JSON
-cat > /tmp/migration_config.json << 'EOF'
-{
-  "sourceClusters": {
-    "source": {
-      "endpoint": "{{inputs.parameters.sourceEndpoint}}",
-      "allowInsecure": {{inputs.parameters.sourceAllowInsecure}},
-      "version": "{{inputs.parameters.sourceVersion}}",
-      "snapshotRepo": {{inputs.parameters.snapshotConfig}}
-    }
-  },
-  "targetClusters": {
-    "target": {{inputs.parameters.targetConfig}}
-  },
-  "migrationConfigs": [
-    {
-      "fromSource": "source",
-      "toTarget": "target",
-      "snapshotExtractAndLoadConfigs": [
-        {
-          "createSnapshotConfig": {
-            "s3RoleArn": "arn:aws:iam::123456789012:role/test-migration-role"
-          },
-          "snapshotConfig": {
-            "snapshotNameConfig": {
-              "snapshotNamePrefix": "rfs"
-            }
-          },
-          "migrations": [
-            {
-              "metadataMigrationConfig": {
-                "indexAllowlist": ["*"]
-              },
-              "documentBackfillConfig": {
-                "indexAllowlist": ["*"]
-              }
-            }
-          ]
-        }
-      ]
-    }
-  ]
-}
-EOF
-
-echo "Migration config contents:"
-cat /tmp/migration_config.json
-
-. /etc/profile.d/venv.sh
-source /.venv/bin/activate
-
-# Clear and load configuration
-echo "Clearing existing workflow configuration..."
-workflow configure clear --confirm
-
-echo "Loading configuration from JSON..."
-cat /tmp/migration_config.json | workflow configure edit --stdin
-
-# Submit workflow and capture the workflow name
-echo "Submitting workflow..."
-WORKFLOW_OUTPUT=$(workflow submit 2>&1)
-echo "Workflow submit output: $WORKFLOW_OUTPUT"
-
-# Extract workflow name (format: "  Name: workflow-name")
-WORKFLOW_NAME=$(echo "$WORKFLOW_OUTPUT" | grep "Name:" | awk '{print $2}' | tr -d '
-')
-
-if [ -z "$WORKFLOW_NAME" ]; then
-    echo "ERROR: Could not extract workflow name from output"
-    echo "Full output was: $WORKFLOW_OUTPUT"
-    exit 1
-fi
-
-echo "Workflow submitted successfully: $WORKFLOW_NAME"
-mkdir -p /tmp/outputs
-echo "$WORKFLOW_NAME" > /tmp/outputs/workflowName
-sync
-sleep 2
-",
-          ],
-          "command": [
-            "/bin/sh",
-            "-c",
-          ],
-          "env": [],
-          "image": "{{inputs.parameters.imageMigrationConsoleLocation}}",
-          "imagePullPolicy": "{{inputs.parameters.imageMigrationConsolePullPolicy}}",
-          "resources": {
-            "limits": {
-              "cpu": "1000m",
-              "memory": "2000Mi",
-            },
-            "requests": {
-              "cpu": "500m",
-              "memory": "2000Mi",
-            },
-          },
-        },
-        "inputs": {
-          "parameters": [
-            {
-              "description": "Source cluster endpoint URL",
-              "name": "sourceEndpoint",
-              "value": "",
-            },
-            {
-              "description": "Allow insecure connections to source cluster",
-              "name": "sourceAllowInsecure",
-              "value": "true",
-            },
-            {
-              "description": "Source cluster version (e.g. ES_5.6, OS_2.19)",
-              "name": "sourceVersion",
-              "value": "",
-            },
-            {
-              "description": "Target cluster config as JSON object fragment",
-              "name": "targetConfig",
-              "value": "",
-            },
-            {
-              "description": "Snapshot config as JSON object fragment",
-              "name": "snapshotConfig",
-              "value": "",
-            },
-            {
-              "name": "imageMigrationConsoleLocation",
-            },
-            {
-              "name": "imageMigrationConsolePullPolicy",
-            },
-          ],
-        },
-        "name": "configureandsubmitworkflow",
-        "outputs": {
-          "parameters": [
-            {
-              "description": "Name of the submitted workflow",
-              "name": "workflowName",
-              "valueFrom": {
-                "path": "/tmp/outputs/workflowName",
-              },
-            },
-          ],
-        },
-      },
-      {
-        "container": {
-          "args": [
-            "
-set -e -x
-
-WORKFLOW_NAME="{{inputs.parameters.workflowName}}"
-echo "Checking workflow status: $WORKFLOW_NAME"
-
-. /etc/profile.d/venv.sh
-source /.venv/bin/activate
-
-# Simple status check - let Argo handle retries and persistence
-STATUS_OUTPUT=$(workflow status --name "$WORKFLOW_NAME" 2>&1)
-echo "Status: $STATUS_OUTPUT"
-
-# Check if workflow is completed successfully
-if echo "$STATUS_OUTPUT" | grep -q "Succeeded"; then
-    echo "✅ Workflow completed successfully"
-    exit 0
-fi
-
-# Check if workflow failed permanently 
-if echo "$STATUS_OUTPUT" | grep -q "Failed"; then
-    echo "❌ Workflow failed permanently"
-    exit 1
-fi
-
-# Handle suspended workflow (needs approval)
-if echo "$STATUS_OUTPUT" | grep -q "Suspended\\|Waiting"; then
-    echo "Workflow is suspended, attempting to approve..."
-    APPROVE_OUTPUT=$(workflow approve --name "$WORKFLOW_NAME" 2>&1)
-    echo "Approve output: $APPROVE_OUTPUT"
-    
-    if echo "$APPROVE_OUTPUT" | grep -q "approved\\|Approved"; then
-        echo "Workflow approved, will check again..."
-    else
-        echo "Warning: Approval may have failed: $APPROVE_OUTPUT"
-    fi
-    exit 1  # Exit 1 to retry after approval
-fi
-
-# Workflow is still running - exit 1 to trigger retry
-if echo "$STATUS_OUTPUT" | grep -q "Running\\|Pending"; then
-    echo "⏳ Workflow still running, will retry..."
-    exit 1
-fi
-
-# Unknown status - retry
-echo "Unknown workflow status, will retry..."
-exit 1
-",
-          ],
-          "command": [
-            "/bin/sh",
-            "-c",
-          ],
-          "env": [],
-          "image": "{{inputs.parameters.imageMigrationConsoleLocation}}",
-          "imagePullPolicy": "{{inputs.parameters.imageMigrationConsolePullPolicy}}",
-          "resources": {
-            "limits": {
-              "cpu": "1000m",
-              "memory": "2000Mi",
-            },
-            "requests": {
-              "cpu": "500m",
-              "memory": "2000Mi",
-            },
-          },
-        },
-        "inputs": {
-          "parameters": [
-            {
-              "name": "workflowName",
-            },
-            {
-              "name": "imageMigrationConsoleLocation",
-            },
-            {
-              "name": "imageMigrationConsolePullPolicy",
-            },
-          ],
-        },
-        "name": "monitorworkflow",
-        "outputs": {
-          "parameters": [],
-        },
-        "retryStrategy": {
-          "backoff": {
-            "cap": "300",
-            "duration": "5",
-            "factor": "2",
-          },
-          "limit": "864",
-          "retryPolicy": "Always",
-        },
-      },
-      {
-        "inputs": {
-          "parameters": [
-            {
-              "description": "Source cluster configuration as JSON object fragment (e.g. {"endpoint":"..."})",
-              "name": "sourceClusterConfigJson",
-            },
-            {
-              "description": "Target cluster configuration as JSON object fragment",
-              "name": "targetClusterConfigJson",
-            },
-            {
-              "description": "Snapshot configuration as JSON object fragment",
-              "name": "snapshotConfigJson",
-            },
-            {
-              "name": "imageMigrationConsoleLocation",
-            },
-            {
-              "name": "imageMigrationConsolePullPolicy",
-            },
-          ],
-        },
-        "name": "main",
-        "outputs": {
-          "parameters": [],
-        },
-        "steps": [
-          [
-            {
-              "arguments": {
-                "parameters": [
->>>>>>> e1d7b9ff
-                  {
-                    "name": "imageMigrationConsoleLocation",
-                    "value": "{{inputs.parameters.imageMigrationConsoleLocation}}",
-                  },
-                  {
-                    "name": "imageMigrationConsolePullPolicy",
-                    "value": "{{inputs.parameters.imageMigrationConsolePullPolicy}}",
-                  },
-<<<<<<< HEAD
-                ],
-              },
-              "name": "runMigrationViaWorkflowCli",
-              "templateRef": {
-                "name": "workflow-command-orchestrator",
-                "template": "main",
-              },
-=======
-                  {
-                    "name": "sourceEndpoint",
-                    "value": "{{=jsonpath(inputs.parameters.sourceClusterConfigJson, '$.endpoint')}}",
-                  },
-                  {
-                    "name": "sourceAllowInsecure",
-                    "value": "{{=jsonpath(inputs.parameters.sourceClusterConfigJson, '$.allow_insecure')}}",
-                  },
-                  {
-                    "name": "sourceVersion",
-                    "value": "{{=jsonpath(inputs.parameters.sourceClusterConfigJson, '$.version')}}",
-                  },
-                  {
-                    "name": "targetConfig",
-                    "value": "{{inputs.parameters.targetClusterConfigJson}}",
-                  },
-                  {
-                    "name": "snapshotConfig",
-                    "value": "{{inputs.parameters.snapshotConfigJson}}",
-                  },
-                ],
-              },
-              "name": "configureAndSubmitWorkflow",
-              "template": "configureandsubmitworkflow",
-            },
-          ],
-          [
-            {
-              "arguments": {
-                "parameters": [
-                  {
-                    "name": "imageMigrationConsoleLocation",
-                    "value": "{{inputs.parameters.imageMigrationConsoleLocation}}",
-                  },
-                  {
-                    "name": "imageMigrationConsolePullPolicy",
-                    "value": "{{inputs.parameters.imageMigrationConsolePullPolicy}}",
-                  },
-                  {
-                    "name": "workflowName",
-                    "value": "{{steps.configureAndSubmitWorkflow.outputs.parameters.workflowName}}",
-                  },
-                ],
-              },
-              "name": "monitorWorkflow",
-              "template": "monitorworkflow",
->>>>>>> e1d7b9ff
             },
           ],
         ],
@@ -4505,387 +4101,4 @@
     ],
   },
 }
-`;
-
-exports[`test workflow template renderings workflow-command-orchestrator 1`] = `
-{
-  "apiVersion": "argoproj.io/v1alpha1",
-  "kind": "WorkflowTemplate",
-  "metadata": {
-    "name": "workflow-command-orchestrator",
-  },
-  "spec": {
-    "arguments": {
-      "parameters": [
-        {
-          "name": "etcdEndpoints",
-          "value": "http://etcd.ma.svc.cluster.local:2379",
-        },
-        {
-          "name": "etcdUser",
-          "value": "root",
-        },
-        {
-          "name": "etcdPassword",
-          "value": "password",
-        },
-        {
-          "name": "s3SnapshotConfigMap",
-          "value": "s3-snapshot-config",
-        },
-        {
-          "name": "imageConfigMapName",
-          "value": "migration-image-config",
-        },
-        {
-          "name": "approvalConfigMapName",
-          "value": "approval-config",
-        },
-      ],
-    },
-    "entrypoint": "main",
-    "parallelism": 100,
-    "serviceAccountName": "argo-workflow-executor",
-    "templates": [
-      {
-        "container": {
-          "args": [
-            "
-set -e -x
-
-echo "Building and submitting migration workflow..."
-
-            # Create migration config JSON
-            cat > /tmp/migration_config.json << 'EOF'
-            {
-              "sourceClusters": {
-                "source": {
-                  "endpoint": "{{inputs.parameters.sourceEndpoint}}",
-                  "allowInsecure": {{inputs.parameters.sourceAllowInsecure}},
-                  "version": "{{inputs.parameters.sourceVersion}}",
-                  "snapshotRepo": {{inputs.parameters.snapshotConfig}}
-                }
-              },
-              "targetClusters": {
-                "target": {{inputs.parameters.targetConfig}}
-              },
-              "migrationConfigs": [
-                {
-                  "fromSource": "source",
-                  "toTarget": "target",
-                  "snapshotExtractAndLoadConfigs": [
-                    {
-                      "createSnapshotConfig": {},
-                      "snapshotConfig": {
-                        "snapshotNameConfig": {
-                          "snapshotNamePrefix": "rfs"
-                        }
-                      },
-                      "migrations": [
-                        {
-                          "metadataMigrationConfig": {
-                            "indexAllowlist": ["*"]
-                          },
-                          "documentBackfillConfig": {
-                            "indexAllowlist": ["*"]
-                          }
-                        }
-                      ]
-                    }
-                  ]
-                }
-              ]
-            }
-            EOF
-
-echo "Migration config contents:"
-cat /tmp/migration_config.json
-
-. /etc/profile.d/venv.sh
-source /.venv/bin/activate
-
-# Clear and load configuration
-echo "Clearing existing workflow configuration..."
-workflow configure clear --confirm
-
-echo "Loading configuration from JSON..."
-cat /tmp/migration_config.json | workflow configure edit --stdin
-
-# Submit workflow and capture the workflow name
-echo "Submitting workflow..."
-WORKFLOW_OUTPUT=$(workflow submit 2>&1)
-echo "Workflow submit output: $WORKFLOW_OUTPUT"
-
-# Extract workflow name (format: "  Name: workflow-name")
-WORKFLOW_NAME=$(echo "$WORKFLOW_OUTPUT" | grep "Name:" | awk '{print $2}' | tr -d '
-')
-
-if [ -z "$WORKFLOW_NAME" ]; then
-    echo "ERROR: Could not extract workflow name from output"
-    echo "Full output was: $WORKFLOW_OUTPUT"
-    exit 1
-fi
-
-echo "Workflow submitted successfully: $WORKFLOW_NAME"
-mkdir -p /tmp/outputs
-echo "$WORKFLOW_NAME" > /tmp/outputs/workflowName
-",
-          ],
-          "command": [
-            "/bin/sh",
-            "-c",
-          ],
-          "env": [],
-          "image": "{{inputs.parameters.imageMigrationConsoleLocation}}",
-          "imagePullPolicy": "{{inputs.parameters.imageMigrationConsolePullPolicy}}",
-          "resources": {
-            "limits": {
-              "cpu": "1000m",
-              "memory": "2000Mi",
-            },
-            "requests": {
-              "cpu": "500m",
-              "memory": "2000Mi",
-            },
-          },
-        },
-        "inputs": {
-          "parameters": [
-            {
-              "description": "Source cluster endpoint URL",
-              "name": "sourceEndpoint",
-              "value": "",
-            },
-            {
-              "description": "Allow insecure connections to source cluster",
-              "name": "sourceAllowInsecure",
-              "value": "true",
-            },
-            {
-              "description": "Source cluster version (e.g. ES_5.6, OS_2.19)",
-              "name": "sourceVersion",
-              "value": "",
-            },
-            {
-              "description": "Target cluster config as JSON object fragment",
-              "name": "targetConfig",
-              "value": "",
-            },
-            {
-              "description": "Snapshot config as JSON object fragment",
-              "name": "snapshotConfig",
-              "value": "",
-            },
-            {
-              "name": "imageMigrationConsoleLocation",
-            },
-            {
-              "name": "imageMigrationConsolePullPolicy",
-            },
-          ],
-        },
-        "name": "configureandsubmitworkflow",
-        "outputs": {
-          "parameters": [
-            {
-              "description": "Name of the submitted workflow",
-              "name": "workflowName",
-              "valueFrom": {
-                "path": "/tmp/outputs/workflowName",
-              },
-            },
-          ],
-        },
-      },
-      {
-        "container": {
-          "args": [
-            "
-set -e -x
-
-WORKFLOW_NAME="{{inputs.parameters.workflowName}}"
-echo "Checking workflow status: $WORKFLOW_NAME"
-
-. /etc/profile.d/venv.sh
-source /.venv/bin/activate
-
-# Simple status check - let Argo handle retries and persistence
-STATUS_OUTPUT=$(workflow status --name "$WORKFLOW_NAME" 2>&1)
-echo "Status: $STATUS_OUTPUT"
-
-# Check if workflow is completed successfully
-if echo "$STATUS_OUTPUT" | grep -q "Succeeded"; then
-    echo "✅ Workflow completed successfully"
-    exit 0
-fi
-
-# Check if workflow failed permanently 
-if echo "$STATUS_OUTPUT" | grep -q "Failed"; then
-    echo "❌ Workflow failed permanently"
-    exit 1
-fi
-
-# Handle suspended workflow (needs approval)
-if echo "$STATUS_OUTPUT" | grep -q "Suspended\\|Waiting"; then
-    echo "Workflow is suspended, attempting to approve..."
-    APPROVE_OUTPUT=$(workflow approve --name "$WORKFLOW_NAME" 2>&1)
-    echo "Approve output: $APPROVE_OUTPUT"
-    
-    if echo "$APPROVE_OUTPUT" | grep -q "approved\\|Approved"; then
-        echo "Workflow approved, will check again..."
-    else
-        echo "Warning: Approval may have failed: $APPROVE_OUTPUT"
-    fi
-    exit 1  # Exit 1 to retry after approval
-fi
-
-# Workflow is still running - exit 1 to trigger retry
-if echo "$STATUS_OUTPUT" | grep -q "Running\\|Pending"; then
-    echo "⏳ Workflow still running, will retry..."
-    exit 1
-fi
-
-# Unknown status - retry
-echo "Unknown workflow status, will retry..."
-exit 1
-",
-          ],
-          "command": [
-            "/bin/sh",
-            "-c",
-          ],
-          "env": [],
-          "image": "{{inputs.parameters.imageMigrationConsoleLocation}}",
-          "imagePullPolicy": "{{inputs.parameters.imageMigrationConsolePullPolicy}}",
-          "resources": {
-            "limits": {
-              "cpu": "1000m",
-              "memory": "2000Mi",
-            },
-            "requests": {
-              "cpu": "500m",
-              "memory": "2000Mi",
-            },
-          },
-        },
-        "inputs": {
-          "parameters": [
-            {
-              "name": "workflowName",
-            },
-            {
-              "name": "imageMigrationConsoleLocation",
-            },
-            {
-              "name": "imageMigrationConsolePullPolicy",
-            },
-          ],
-        },
-        "name": "monitorworkflow",
-        "outputs": {
-          "parameters": [],
-        },
-        "retryStrategy": {
-          "backoff": {
-            "cap": "300",
-            "duration": "5",
-            "factor": "2",
-          },
-          "limit": "864",
-          "retryPolicy": "Always",
-        },
-      },
-      {
-        "inputs": {
-          "parameters": [
-            {
-              "description": "Source cluster configuration as JSON object fragment (e.g. {"endpoint":"..."})",
-              "name": "sourceClusterConfigJson",
-            },
-            {
-              "description": "Target cluster configuration as JSON object fragment",
-              "name": "targetClusterConfigJson",
-            },
-            {
-              "description": "Snapshot configuration as JSON object fragment",
-              "name": "snapshotConfigJson",
-            },
-            {
-              "name": "imageMigrationConsoleLocation",
-            },
-            {
-              "name": "imageMigrationConsolePullPolicy",
-            },
-          ],
-        },
-        "name": "main",
-        "outputs": {
-          "parameters": [],
-        },
-        "steps": [
-          [
-            {
-              "arguments": {
-                "parameters": [
-                  {
-                    "name": "imageMigrationConsoleLocation",
-                    "value": "{{inputs.parameters.imageMigrationConsoleLocation}}",
-                  },
-                  {
-                    "name": "imageMigrationConsolePullPolicy",
-                    "value": "{{inputs.parameters.imageMigrationConsolePullPolicy}}",
-                  },
-                  {
-                    "name": "sourceEndpoint",
-                    "value": "{{=jsonpath(inputs.parameters.sourceClusterConfigJson, '$.endpoint')}}",
-                  },
-                  {
-                    "name": "sourceAllowInsecure",
-                    "value": "{{=jsonpath(inputs.parameters.sourceClusterConfigJson, '$.allowInsecure')}}",
-                  },
-                  {
-                    "name": "sourceVersion",
-                    "value": "{{=jsonpath(inputs.parameters.sourceClusterConfigJson, '$.version')}}",
-                  },
-                  {
-                    "name": "targetConfig",
-                    "value": "{{inputs.parameters.targetClusterConfigJson}}",
-                  },
-                  {
-                    "name": "snapshotConfig",
-                    "value": "{{inputs.parameters.snapshotConfigJson}}",
-                  },
-                ],
-              },
-              "name": "configureAndSubmitWorkflow",
-              "template": "configureandsubmitworkflow",
-            },
-          ],
-          [
-            {
-              "arguments": {
-                "parameters": [
-                  {
-                    "name": "imageMigrationConsoleLocation",
-                    "value": "{{inputs.parameters.imageMigrationConsoleLocation}}",
-                  },
-                  {
-                    "name": "imageMigrationConsolePullPolicy",
-                    "value": "{{inputs.parameters.imageMigrationConsolePullPolicy}}",
-                  },
-                  {
-                    "name": "workflowName",
-                    "value": "{{steps.configureAndSubmitWorkflow.outputs.parameters.workflowName}}",
-                  },
-                ],
-              },
-              "name": "monitorWorkflow",
-              "template": "monitorworkflow",
-            },
-          ],
-        ],
-      },
-    ],
-  },
-}
 `;