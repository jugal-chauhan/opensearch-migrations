import {z} from "zod";
import {
    COMPLETE_SNAPSHOT_CONFIG,
    DEFAULT_RESOURCES,
    METADATA_OPTIONS,
    NAMED_SOURCE_CLUSTER_CONFIG,
    NAMED_TARGET_CLUSTER_CONFIG,
    S3_REPO_CONFIG
} from "@opensearch-migrations/schemas";
import {
    BaseExpression, configMapKey,
    defineRequiredParam,
    expr, FunctionExpression, InputParameterSource, InputParametersRecord, InputParamsToExpressions,
    INTERNAL, PlainObject,
    selectInputsForRegister,
    Serialized,
    typeToken,
    WorkflowBuilder
} from "@opensearch-migrations/argo-workflow-builders";

import {CommonWorkflowParameters} from "./commonUtils/workflowParameters";
import {makeRequiredImageParametersForKeys} from "./commonUtils/imageDefinitions";
import {makeTargetParamDict} from "./commonUtils/clusterSettingManipulators";
import {getHttpAuthSecretName} from "./commonUtils/clusterSettingManipulators";
import {getTargetHttpAuthCreds} from "./commonUtils/basicCredsGetters";
import {
    getApprovalMap,
    getSourceTargetPathAndSnapshotAndMigrationIndex
} from "./commonUtils/configContextPathConstructors";

const COMMON_METADATA_PARAMETERS = {
    snapshotConfig: defineRequiredParam<z.infer<typeof COMPLETE_SNAPSHOT_CONFIG>>({ description:
            "Snapshot storage details (region, endpoint, etc)"}),
    sourceConfig: defineRequiredParam<z.infer<typeof NAMED_SOURCE_CLUSTER_CONFIG>>(),
    targetConfig: defineRequiredParam<z.infer<typeof NAMED_TARGET_CLUSTER_CONFIG>>(),
    ...makeRequiredImageParametersForKeys(["MigrationConsole"])
};

const IDENTIFIER_PARAMETERS = {
    perSnapshotName: defineRequiredParam<string>(),
    perMigrationName: defineRequiredParam<string>()
};

export function makeRepoParamDict(
    repoConfig: BaseExpression<z.infer<typeof S3_REPO_CONFIG>>,
    includes3LocalDir: boolean) {
<<<<<<< HEAD
    return expr.makeDict({
        "s3Endpoint": expr.getLoose(repoConfig, "endpoint"),
        "s3RepoUri": expr.get(repoConfig, "s3RepoPathUri"),
        "s3Region": expr.get(repoConfig, "awsRegion"),
        ...(includes3LocalDir ? { "s3LocalDir": expr.literal("/tmp") } : {})
    });
=======
    return expr.mergeDicts(
        expr.ternary(
            expr.hasKey(repoConfig, "endpoint"),
            expr.makeDict({"s3Endpoint": expr.getLoose(repoConfig, "endpoint")}),
            expr.makeDict({})),
        expr.makeDict({
            "s3RepoUri": expr.get(repoConfig, "s3RepoPathUri"),
            "s3Region": expr.get(repoConfig, "awsRegion"),
            ...(includes3LocalDir ? { "s3LocalDir": expr.literal("/tmp") } : {})
        })
    );
>>>>>>> 57b5c18c
}

function makeParamsDict(
    sourceConfig: BaseExpression<Serialized<z.infer<typeof NAMED_SOURCE_CLUSTER_CONFIG>>>,
    targetConfig: BaseExpression<Serialized<z.infer<typeof NAMED_TARGET_CLUSTER_CONFIG>>>,
    snapshotConfig: BaseExpression<Serialized<z.infer<typeof COMPLETE_SNAPSHOT_CONFIG>>>,
    options: BaseExpression<Serialized<z.infer<typeof METADATA_OPTIONS>>>
) {
    return expr.mergeDicts(
        expr.mergeDicts(
            makeTargetParamDict(targetConfig),
             // TODO - tighten the type on mergeDicts - it allowed this to go through w/out first calling fromJSON
            expr.omit(expr.deserializeRecord(options), "loggingConfigurationOverrideConfigMap")
        ),
        expr.mergeDicts(
            expr.makeDict({
                "snapshotName": expr.get(expr.deserializeRecord(snapshotConfig), "snapshotName"),
                "sourceVersion": expr.get(expr.deserializeRecord(sourceConfig), "version")
            }),
            makeRepoParamDict(expr.get(expr.deserializeRecord(snapshotConfig), "repoConfig"), true)
        )
    );
}

function makeApprovalCheck<
    IPR extends InputParamsToExpressions<typeof COMMON_METADATA_PARAMETERS, InputParameterSource> &
        InputParamsToExpressions<typeof IDENTIFIER_PARAMETERS, InputParameterSource>
>(
    inputs: IPR,
    skipApprovalMap: BaseExpression<any>,
    ...innerSkipFlags: string[]
) {
    return new FunctionExpression<boolean, any, any, "complicatedExpression">("sprig.dig", [
        ...getSourceTargetPathAndSnapshotAndMigrationIndex(inputs.sourceConfig,
            inputs.targetConfig,
            inputs.perSnapshotName,
            inputs.perMigrationName
        ),
        ...(innerSkipFlags !== undefined ? innerSkipFlags.map(f=>expr.literal(f)) : []),
        expr.literal(false),
        expr.deserializeRecord(skipApprovalMap)
    ]);
}

export const MetadataMigration = WorkflowBuilder.create({
    k8sResourceName: "metadata-migration",
    serviceAccountName: "argo-workflow-executor"
})

    .addParams(CommonWorkflowParameters)


    .addTemplate("runMetadata", t=>t
        .addRequiredInput("commandMode", typeToken<"evaluate"|"migrate">())
        .addInputsFromRecord(COMMON_METADATA_PARAMETERS)
        .addRequiredInput("metadataMigrationConfig", typeToken<z.infer<typeof METADATA_OPTIONS>>())

        .addContainer(b=>b
            .addImageInfo(b.inputs.imageMigrationConsoleLocation, b.inputs.imageMigrationConsolePullPolicy)
            .addVolumesFromRecord({
                'test-creds':  {
                    configMap: {
                        name: expr.literal("localstack-test-creds"),
                        optional: true
                    },
                    mountPath: "/config/credentials",
                    readOnly: true
                }
            })
            .addEnvVar("AWS_SHARED_CREDENTIALS_FILE",
                expr.ternary(
                    expr.dig(expr.deserializeRecord(b.inputs.snapshotConfig), ["repoConfig", "useLocalStack"], false),
                    expr.literal("/config/credentials/configuration"),
                    expr.literal(""))
            )
            .addEnvVarsFromRecord(getTargetHttpAuthCreds(getHttpAuthSecretName(b.inputs.targetConfig)))
            .addResources(DEFAULT_RESOURCES.MIGRATION_CONSOLE_CLI)
            .addCommand(["/root/metadataMigration/bin/MetadataMigration"])
            .addArgs([
                b.inputs.commandMode,
                expr.literal("---INLINE-JSON"),
                expr.asString(expr.serialize(
                    makeParamsDict(b.inputs.sourceConfig, b.inputs.targetConfig, b.inputs.snapshotConfig, b.inputs.metadataMigrationConfig
                    )
                ))
            ])
        )
    )


    .addSuspendTemplate("approveEvaluate")
    .addSuspendTemplate("approveMigrate")


    .addTemplate("migrateMetaData", t => t
        .addRequiredInput("metadataMigrationConfig", typeToken<z.infer<typeof METADATA_OPTIONS>>())
        .addInputsFromRecord(COMMON_METADATA_PARAMETERS)
        .addInputsFromRecord(IDENTIFIER_PARAMETERS)
        .addInputsFromRecord(
            getApprovalMap(t.inputs.workflowParameters.approvalConfigMapName, typeToken<{}>()))
        .addOptionalInput("skipEvaluateApproval", c=>
            makeApprovalCheck(c.inputParameters, c.inputParameters.skipApprovalMap, "evaluateMetadata"))
        .addOptionalInput("skipMigrateApproval", c=>
            makeApprovalCheck(c.inputParameters, c.inputParameters.skipApprovalMap, "migrateMetadata"))

        .addSteps(b => b
            .addStep("evaluateMetadata", INTERNAL, "runMetadata", c =>
                c.register({
                    ...selectInputsForRegister(b, c),
                    commandMode: "evaluate"
                })
            )
            .addStep("approveEvaluate", INTERNAL, "approveEvaluate",
                { when: expr.not(expr.cast(b.inputs.skipEvaluateApproval).to<boolean>()) })
            .addStep("migrateMetadata", INTERNAL, "runMetadata", c =>
                c.register({
                    ...selectInputsForRegister(b, c),
                    commandMode: "migrate"
                })
            )
            .addStep("approveMigrate", INTERNAL, "approveMigrate",
                { when:  { templateExp: expr.not(expr.deserializeRecord(b.inputs.skipMigrateApproval))}})
        )
    )


    .getFullScope();<|MERGE_RESOLUTION|>--- conflicted
+++ resolved
@@ -44,14 +44,6 @@
 export function makeRepoParamDict(
     repoConfig: BaseExpression<z.infer<typeof S3_REPO_CONFIG>>,
     includes3LocalDir: boolean) {
-<<<<<<< HEAD
-    return expr.makeDict({
-        "s3Endpoint": expr.getLoose(repoConfig, "endpoint"),
-        "s3RepoUri": expr.get(repoConfig, "s3RepoPathUri"),
-        "s3Region": expr.get(repoConfig, "awsRegion"),
-        ...(includes3LocalDir ? { "s3LocalDir": expr.literal("/tmp") } : {})
-    });
-=======
     return expr.mergeDicts(
         expr.ternary(
             expr.hasKey(repoConfig, "endpoint"),
@@ -63,7 +55,6 @@
             ...(includes3LocalDir ? { "s3LocalDir": expr.literal("/tmp") } : {})
         })
     );
->>>>>>> 57b5c18c
 }
 
 function makeParamsDict(
