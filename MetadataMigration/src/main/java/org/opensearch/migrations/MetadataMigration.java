package org.opensearch.migrations;

import java.nio.file.Path;
import java.util.Optional;
import java.util.concurrent.atomic.AtomicReference;

import org.opensearch.migrations.arguments.ArgLogUtils;
import org.opensearch.migrations.arguments.ArgNameConstants;
import org.opensearch.migrations.cli.OutputFormat;
import org.opensearch.migrations.commands.*;
import org.opensearch.migrations.metadata.tracing.RootMetadataMigrationContext;
import org.opensearch.migrations.tracing.ActiveContextTracker;
import org.opensearch.migrations.tracing.ActiveContextTrackerByActivityType;
import org.opensearch.migrations.tracing.CompositeContextTracker;
import org.opensearch.migrations.tracing.RootOtelContext;
import org.opensearch.migrations.utils.ProcessHelpers;

import com.beust.jcommander.JCommander;
import com.fasterxml.jackson.databind.JsonNode;
import lombok.extern.slf4j.Slf4j;
import org.apache.logging.log4j.LogManager;
import org.apache.logging.log4j.core.LoggerContext;
import org.apache.logging.log4j.core.appender.FileAppender;

@Slf4j
public class MetadataMigration {

    public static void main(String[] args) {
        new MetadataMigration().run(args);
    }

    private AtomicReference<OutputFormat> outputFormat = new AtomicReference<>();

    protected void run(String[] args) {
        System.err.println("Starting program with: " + String.join(" ", ArgLogUtils.getRedactedArgs(
                args,
                ArgNameConstants.joinLists(ArgNameConstants.CENSORED_SOURCE_ARGS, ArgNameConstants.CENSORED_TARGET_ARGS)
        )));
        var metadataArgs = new MetadataArgs();
        var migrateArgs = new MigrateArgs();
        var evaluateArgs = new EvaluateArgs();
        var jCommander = JCommander.newBuilder()
            .addObject(metadataArgs)
            .addCommand(migrateArgs)
            .addCommand(evaluateArgs)
            .build();
        jCommander.parse(args);
        EnvArgs.injectFromEnv(migrateArgs);
        EnvArgs.injectFromEnv(evaluateArgs);
        
        if (migrateArgs.outputFormat == OutputFormat.JSON || evaluateArgs.outputFormat == OutputFormat.JSON) {
            outputFormat.set(OutputFormat.JSON);
        } else {
            outputFormat.set(OutputFormat.HUMAN_READABLE);
        }

        if (metadataArgs.help || jCommander.getParsedCommand() == null) {
            printTopLevelHelp(jCommander);
            return;
        }

        if (migrateArgs.help || evaluateArgs.help) {
            printCommandUsage(jCommander);
            return;
        }

        var result = runCommand(jCommander, metadataArgs, migrateArgs, evaluateArgs);

        // Output format determines which version is printed to the user
        writeOutput(result.asCliOutput());
        writeOutput(result.asJsonOutput());
        reportLogPath();
        reportTransformationPath();

        exitWithCode(result.getExitCode());
    }

    private Result runCommand(JCommander jCommander, MetadataArgs metadataArgs, MigrateArgs migrateArgs, EvaluateArgs evaluateArgs) {
        var context = new RootMetadataMigrationContext(
            RootOtelContext.initializeOpenTelemetryWithCollectorOrAsNoop(metadataArgs.otelCollectorEndpoint, "metadata",
                ProcessHelpers.getNodeInstanceName()),
            new CompositeContextTracker(new ActiveContextTracker(), new ActiveContextTrackerByActivityType())
        );

        var command = Optional.ofNullable(jCommander.getParsedCommand())
            .map(MetadataCommands::fromString)
            .orElse(MetadataCommands.MIGRATE);

        switch (command) {
            default:
            case MIGRATE:
                if (migrateArgs.help) {
                    printCommandUsage(jCommander);
                    exitWithCode(-1);
                }

                writeOutput("Starting Metadata Migration");
                return migrate(migrateArgs).execute(context);
            case EVALUATE:
                if (evaluateArgs.help) {
                    printCommandUsage(jCommander);
                    exitWithCode(-1);
                }

                writeOutput("Starting Metadata Evaluation");
                return evaluate(evaluateArgs).execute(context);
        }
<<<<<<< HEAD
        log.atInfo().setMessage("{}").addArgument(result::asCliOutput).log();

        reportLogPath();

        System.exit(result.getExitCode());
=======
    }

    protected void exitWithCode(int code) {
        System.exit(code);
>>>>>>> bc8ded1b
    }

    public Configure configure() {
        return new Configure();
    }

    public Evaluate evaluate(MigrateOrEvaluateArgs arguments) {
        return new Evaluate(arguments);
    }

    public Migrate migrate(MigrateOrEvaluateArgs arguments) {
        return new Migrate(arguments);
    }

    protected void writeOutput(String humanReadableOutput) {
        if (outputFormat.get() == OutputFormat.HUMAN_READABLE) {
            log.atInfo().setMessage("{}").addArgument(humanReadableOutput).log();
        }
    }

    protected void writeOutput(JsonNode output) {
        if (outputFormat.get() == OutputFormat.JSON) {
            log.atInfo().setMessage("{}").addArgument(output::toPrettyString).log();
        }
    }

    private void printTopLevelHelp(JCommander commander) {
        var sb = new StringBuilder();
        sb.append("Usage: [options] [command] [commandOptions]");
        sb.append("Options:");
        for (var parameter : commander.getParameters()) {
            sb.append("  ").append(parameter.getNames());
            sb.append("    ").append(parameter.getDescription());
        }

        sb.append("Commands:");
        for (var command : commander.getCommands().entrySet()) {
            sb.append("  ").append(command.getKey());
        }
        sb.append("\nUse --help with a specific command for more information.");
        var usage = sb.toString();
        writeOutput(usage);
    }

    private void printCommandUsage(JCommander jCommander) {
        var sb = new StringBuilder();
        jCommander.getUsageFormatter().usage(jCommander.getParsedCommand(), sb);
        writeOutput(sb.toString());
    }

    private void reportLogPath() {
        try {
            var loggingContext = (LoggerContext) LogManager.getContext(false);
            var loggingConfig = loggingContext.getConfiguration();
            // Log appender name is in from the MetadataMigration/src/main/resources/log4j2.properties
            var metadataLogAppender = (FileAppender) loggingConfig.getAppender("MetadataRun");
            if (metadataLogAppender != null) {
                var logFilePath = Path.of(metadataLogAppender.getFileName()).normalize();
                writeOutput("Consult " + logFilePath.toAbsolutePath() + " to see detailed logs for this run");
            }
        } catch (Exception e) {
            // Ignore any exceptions if we are unable to get the log configuration
        }
    }

<<<<<<< HEAD
    private static void reportLogPath() {
        try {
            var loggingContext = (LoggerContext) LogManager.getContext(false);
            var loggingConfig = loggingContext.getConfiguration();
            // Log appender name is in from the MetadataMigration/src/main/resources/log4j2.properties
            var metadataLogAppender = (FileAppender) loggingConfig.getAppender("MetadataRun");
            if (metadataLogAppender != null) {
                var logFilePath = Path.of(metadataLogAppender.getFileName()).normalize();
                log.atInfo()
                    .setMessage("Consult {} to see detailed logs for this run")
                    .addArgument(logFilePath.toAbsolutePath())
                    .log();
=======
    private void reportTransformationPath() {
        try {
            var loggingContext = (LoggerContext) LogManager.getContext(false);
            var loggingConfig = loggingContext.getConfiguration();
            var metadataLogAppender = (FileAppender) loggingConfig.getAppender(MetadataTransformationRegistry.TRANSFORM_LOGGER_NAME);
            if (metadataLogAppender != null) {
                var logFilePath = Path.of(metadataLogAppender.getFileName()).normalize();
                writeOutput("See transformations applied for this run at " + logFilePath.toAbsolutePath());
>>>>>>> bc8ded1b
            }
        } catch (Exception e) {
            // Ignore any exceptions if we are unable to get the log configuration
        }
    }
<<<<<<< HEAD
=======

>>>>>>> bc8ded1b
}<|MERGE_RESOLUTION|>--- conflicted
+++ resolved
@@ -105,18 +105,10 @@
                 writeOutput("Starting Metadata Evaluation");
                 return evaluate(evaluateArgs).execute(context);
         }
-<<<<<<< HEAD
-        log.atInfo().setMessage("{}").addArgument(result::asCliOutput).log();
-
-        reportLogPath();
-
-        System.exit(result.getExitCode());
-=======
     }
 
     protected void exitWithCode(int code) {
         System.exit(code);
->>>>>>> bc8ded1b
     }
 
     public Configure configure() {
@@ -182,20 +174,6 @@
         }
     }
 
-<<<<<<< HEAD
-    private static void reportLogPath() {
-        try {
-            var loggingContext = (LoggerContext) LogManager.getContext(false);
-            var loggingConfig = loggingContext.getConfiguration();
-            // Log appender name is in from the MetadataMigration/src/main/resources/log4j2.properties
-            var metadataLogAppender = (FileAppender) loggingConfig.getAppender("MetadataRun");
-            if (metadataLogAppender != null) {
-                var logFilePath = Path.of(metadataLogAppender.getFileName()).normalize();
-                log.atInfo()
-                    .setMessage("Consult {} to see detailed logs for this run")
-                    .addArgument(logFilePath.toAbsolutePath())
-                    .log();
-=======
     private void reportTransformationPath() {
         try {
             var loggingContext = (LoggerContext) LogManager.getContext(false);
@@ -204,14 +182,10 @@
             if (metadataLogAppender != null) {
                 var logFilePath = Path.of(metadataLogAppender.getFileName()).normalize();
                 writeOutput("See transformations applied for this run at " + logFilePath.toAbsolutePath());
->>>>>>> bc8ded1b
             }
         } catch (Exception e) {
             // Ignore any exceptions if we are unable to get the log configuration
         }
     }
-<<<<<<< HEAD
-=======
 
->>>>>>> bc8ded1b
 }