--- conflicted
+++ resolved
@@ -1,10 +1,6 @@
 package org.opensearch.migrations;
 
-<<<<<<< HEAD
 import java.util.Arrays;
-=======
-import java.io.File;
->>>>>>> ec2bb14f
 import java.util.List;
 import java.util.stream.Collectors;
 import java.util.stream.Stream;
@@ -35,44 +31,35 @@
 
     private static Stream<Arguments> scenarios() {
         return SupportedClusters.sources().stream()
-            .flatMap(sourceCluster -> 
-                SupportedClusters.targets().stream()
-                    .flatMap(targetCluster ->
-                        Stream.concat(
-                            Stream.of(Arguments.of(sourceCluster, targetCluster, TransferMedium.Http)),
-                            Stream.of(Arguments.of(sourceCluster, targetCluster, TransferMedium.SnapshotImage))
-                        )
-                    )
-                );
-    }
-
-<<<<<<< HEAD
+                .flatMap(sourceCluster -> {
+                    // Determine applicable template types based on source version
+                    List<TemplateType> templateTypes = Stream.concat(
+                                    Stream.of(TemplateType.Legacy),
+                                    (sourceCluster.getVersion().getMajor() >= 7
+                                            ? Stream.of(TemplateType.Index, TemplateType.IndexAndComponent)
+                                            : Stream.empty()))
+                            .collect(Collectors.toList());
+
+                    return SupportedClusters.targets().stream()
+                            .flatMap(targetCluster -> templateTypes.stream().flatMap(templateType -> Arrays.stream(TransferMedium.values())
+                                    .map(transferMedium -> Arguments.of(sourceCluster, targetCluster, transferMedium, templateType))));
+                });
+    }
+
     @ParameterizedTest(name = "From version {0} to version {1}, Medium {2}, Command {3}, Template Type {4}")
     @MethodSource(value = "scenarios")
     void metadataCommand(SearchClusterContainer.ContainerVersion sourceVersion,
                          SearchClusterContainer.ContainerVersion targetVersion,
                          TransferMedium medium,
-                         MetadataCommands command,
                          TemplateType templateType) {
-=======
-    @ParameterizedTest(name = "From version {0} to version {1}, Command {2}")
-    @MethodSource(value = "scenarios")
-    void metadataCommand(ContainerVersion sourceVersion, ContainerVersion targetVersion, TransferMedium medium) {
-        var templateType = VersionMatchers.isES_6_X.test(sourceVersion.getVersion())
-            ? TemplateType.Legacy : TemplateType.IndexAndComponent;
->>>>>>> ec2bb14f
         try (
                 final var sourceCluster = new SearchClusterContainer(sourceVersion);
                 final var targetCluster = new SearchClusterContainer(targetVersion)
         ) {
-<<<<<<< HEAD
             this.sourceCluster = sourceCluster;
             this.targetCluster = targetCluster;
-            metadataCommandOnClusters(medium, command, templateType);
-=======
-            metadataCommandOnClusters(sourceCluster, targetCluster, medium, MetadataCommands.EVALUATE, templateType);
-            metadataCommandOnClusters(sourceCluster, targetCluster, medium, MetadataCommands.MIGRATE, templateType);
->>>>>>> ec2bb14f
+            metadataCommandOnClusters(medium, MetadataCommands.EVALUATE, templateType);
+            metadataCommandOnClusters(medium, MetadataCommands.MIGRATE, templateType);
         }
     }
 
@@ -83,6 +70,7 @@
 
     private enum TemplateType {
         Legacy,
+        Index,
         IndexAndComponent
     }
 
@@ -95,18 +83,11 @@
         var testData = new TestData();
 
         if (templateType == TemplateType.Legacy) {
-<<<<<<< HEAD
             sourceOperations.createLegacyTemplate(testData.indexTemplateName, "blog*");
         } else if (templateType == TemplateType.Index) {
             sourceOperations.createIndexTemplate(testData.indexTemplateName, "author", "blog*");
         } else if (templateType == TemplateType.IndexAndComponent) {
             sourceOperations.createComponentTemplate(testData.compoTemplateName, testData.indexTemplateName, "author", "blog*");
-=======
-            sourceClusterOperations.createLegacyTemplate(testData.indexTemplateName, "blog*");
-        } else if (templateType == TemplateType.IndexAndComponent) {
-            sourceClusterOperations.createIndexTemplate(testData.indexTemplateName, "author", "blog*");
-            sourceClusterOperations.createComponentTemplate(testData.compoTemplateName, testData.indexTemplateName, "author", "blog*");
->>>>>>> ec2bb14f
         }
 
         // Creates a document that uses the template
@@ -120,31 +101,8 @@
 
         switch (medium) {
             case SnapshotImage:
-<<<<<<< HEAD
-                var snapshotName = createSnapshot("my_snap");
+                var snapshotName = createSnapshot("my_snap_" + command.name().toLowerCase());
                 arguments = prepareSnapshotMigrationArgs(snapshotName);
-=======
-                var snapshotContext = SnapshotTestContext.factory().noOtelTracking();
-                var snapshotName = "my_snap_" + command.name().toLowerCase();
-                log.info("Source cluster {}", sourceCluster.getUrl());
-                var sourceClient = new OpenSearchClient(ConnectionContextTestParams.builder()
-                    .host(sourceCluster.getUrl())
-                    .insecure(true)
-                    .build()
-                    .toConnectionContext());
-                var snapshotCreator = new FileSystemSnapshotCreator(
-                    snapshotName,
-                    sourceClient,
-                    SearchClusterContainer.CLUSTER_SNAPSHOT_DIR,
-                    List.of(),
-                    snapshotContext.createSnapshotCreateContext()
-                );
-                SnapshotRunner.runAndWaitForCompletion(snapshotCreator);
-                sourceCluster.copySnapshotData(localDirectory.toString());
-                arguments.fileSystemRepoPath = localDirectory.getAbsolutePath();
-                arguments.snapshotName = snapshotName;
-                arguments.sourceVersion = sourceCluster.getContainerVersion().getVersion();
->>>>>>> ec2bb14f
                 break;
 
             case Http:
@@ -246,16 +204,13 @@
         if (templateType.equals(TemplateType.Legacy)) {
             res = targetOperations.get("/_template/" + testData.indexTemplateName);
             assertThat(res.getValue(), res.getKey(), verifyResponseCode);
-<<<<<<< HEAD
         } else if (templateType.equals(TemplateType.Index) || templateType.equals(TemplateType.IndexAndComponent)) {
             res = targetOperations.get("/_index_template/" + testData.indexTemplateName);
-=======
-        } else if(templateType.equals(TemplateType.IndexAndComponent)) {
-            res = targetClusterOperations.get("/_index_template/" + testData.indexTemplateName);
->>>>>>> ec2bb14f
             assertThat(res.getValue(), res.getKey(), verifyResponseCode);
-            var verifyBodyHasComponentTemplate = containsString("composed_of\":[\"" + testData.compoTemplateName + "\"]");
-            assertThat(res.getValue(), expectUpdatesOnTarget ? verifyBodyHasComponentTemplate : not(verifyBodyHasComponentTemplate));
+            if (templateType.equals(TemplateType.IndexAndComponent)) {
+                var verifyBodyHasComponentTemplate = containsString("composed_of\":[\"" + testData.compoTemplateName + "\"]");
+                assertThat(res.getValue(), expectUpdatesOnTarget ? verifyBodyHasComponentTemplate : not(verifyBodyHasComponentTemplate));
+            }
         }
     }
 }