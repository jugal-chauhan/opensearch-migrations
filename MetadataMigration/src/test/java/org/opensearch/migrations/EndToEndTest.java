--- conflicted
+++ resolved
@@ -82,20 +82,12 @@
         return SupportedClusters.extendedSources().stream().map(s -> Arguments.of(s));
     }
 
-<<<<<<< HEAD
     @ParameterizedTest(name = "From version {0} to version OS 2.19")
-=======
-    @ParameterizedTest(name = "From version {0} to version OS 3.0")
->>>>>>> 998f0ff7
     @MethodSource(value = "extendedScenarios")
     void extendedMetadata(SearchClusterContainer.ContainerVersion sourceVersion) {
         try (
                 final var sourceCluster = new SearchClusterContainer(sourceVersion);
-<<<<<<< HEAD
                 final var targetCluster = new SearchClusterContainer(SearchClusterContainer.OS_V2_19_1);
-=======
-                final var targetCluster = new SearchClusterContainer(SearchClusterContainer.OS_V3_0_0);
->>>>>>> 998f0ff7
         ) {
             this.sourceCluster = sourceCluster;
             this.targetCluster = targetCluster;
