--- conflicted
+++ resolved
@@ -38,11 +38,7 @@
         var result = meta.migrate(args).execute(context);
 
         assertThat(result.getExitCode(), equalTo(Migrate.UNEXPECTED_FAILURE_CODE));
-<<<<<<< HEAD
-        assertThat(result.getErrorMessage(), containsString("Unexpected failure: host is null"));
-=======
         assertThat(result.getErrorMessage(), containsString("Unexpected failure: No host was found"));
->>>>>>> bc8ded1b
     }
 
     @Test
