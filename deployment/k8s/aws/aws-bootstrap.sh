#!/bin/bash
# -----------------------------------------------------------------------------
# Bootstrap EKS Environment for OpenSearch Migration Assistant
#
# This script prepares an existing EKS cluster to use the Migration Assistant tooling.
# If desired it has the ability to kick-off a bootstrapHelm chart which will build required
# images for the Migration Assistant inside of an EKS pod and push these images to a
# private ECR, otherwise this step can be skipped with the 'skip_image_build' flag and
# public images can be utilized
#
# Usage:
#   Run directly: curl -s https://raw.githubusercontent.com/opensearch-project/opensearch-migrations/main/deployment/k8s/aws/aws-bootstrap.sh | bash
#   Save & run:   curl -s -o aws-bootstrap.sh https://raw.githubusercontent.com/opensearch-project/opensearch-migrations/main/deployment/k8s/aws/aws-bootstrap.sh && chmod +x aws-bootstrap.sh && ./aws-bootstrap.sh
# -----------------------------------------------------------------------------
org_name="opensearch-project"
repo_name="opensearch-migrations"
branch="main"
tag=""
skip_git_pull=false

base_dir="./opensearch-migrations"
bootstrap_chart_dir="${base_dir}/deployment/k8s/charts/components/bootstrapHelm"
ma_chart_dir="${base_dir}/deployment/k8s/charts/aggregates/migrationAssistantWithArgo"
namespace="ma"
skip_image_build=false
keep_bootstrap_job_alive=false

TOOLS_ARCH=$(uname -m)
case "$TOOLS_ARCH" in
  x86_64 | amd64) TOOLS_ARCH="amd64" ;;
  aarch64 | arm64) TOOLS_ARCH="arm64" ;;
  *) echo "Unsupported architecture: $TOOLS_ARCH"; exit 1 ;;
esac
OS=$(uname -s | tr '[:upper:]' '[:lower:]')
HELM_VERSION="3.14.0"

install_helm() {
  echo "Installing Helm ${HELM_VERSION} for ${OS}/${TOOLS_ARCH}..."

  tmp_dir=$(mktemp -d)
  cd "$tmp_dir" || exit 1

  curl -LO "https://get.helm.sh/helm-v${HELM_VERSION}-${OS}-${TOOLS_ARCH}.tar.gz"
  tar -zxvf "helm-v${HELM_VERSION}-${OS}-${TOOLS_ARCH}.tar.gz"
  sudo mv "${OS}-${TOOLS_ARCH}/helm" /usr/local/bin/helm
  cd - >/dev/null || exit 1
  rm -rf "$tmp_dir"

  echo "Helm installed successfully."
}

get_cfn_export() {
  prefix="MigrationsExportString"
  names=()
  values=()

  # Example CFN stack output value will look like: export MIGRATIONS_EKS_CLUSTER_NAME=migration-eks-cluster-dev-us-east-2;
  # export MIGRATIONS_ECR_REGISTRY=123456789012.dkr.ecr.us-east-2.amazonaws.com/migration-ecr-dev-us-east-2;...
  while read -r name value; do
    names+=("$name")
    values+=("$value")
  done < <(aws cloudformation list-exports \
    --query "Exports[?starts_with(Name, \`${prefix}\`)].[Name,Value]" \
    --output text)

  if [ ${#names[@]} -eq 0 ]; then
    echo "Error: No exports found starting with '$prefix'" >&2
    return 1
  elif [ ${#names[@]} -eq 1 ]; then
    echo "${values[0]}"
  else
    echo "Multiple Cloudformation stacks with migration exports found:" >&2
    for i in "${!names[@]}"; do
      echo "[$i] ${names[$i]}" >&2
    done
    read -rp "Select the stack export name to use (0-$((${#names[@]} - 1))): " choice
    if [[ ! "$choice" =~ ^[0-9]+$ || "$choice" -ge ${#names[@]} ]]; then
      echo "Invalid choice." >&2
      return 1
    fi
    echo "${values[$choice]}"
  fi
}

# Check required tools
missing=0
<<<<<<< HEAD
for cmd in kubectl jq git; do
=======
for cmd in git jq kubectl; do
>>>>>>> 5a6d6851
  if ! command -v $cmd &>/dev/null; then
    echo "Missing required tool: $cmd"
    missing=1
  fi
done

# Prompt for installing helm
if ! command -v helm &>/dev/null; then
  echo "Helm is not installed."
  read -rp "Would you like to install Helm now? (y/n): " answer
  if [[ "$answer" == [Yy]* ]]; then
    install_helm
  else
    echo "Helm is required. Exiting."
    missing=1
  fi
fi

# Exit if any tool was missing and not resolved
[ "$missing" -ne 0 ] && exit 1

output=$(get_cfn_export)
echo "Setting ENV variables: $output"
eval "$output"

aws eks update-kubeconfig --region "${AWS_CFN_REGION}" --name "${MIGRATIONS_EKS_CLUSTER_NAME}"

kubectl get namespace ma >/dev/null 2>&1 || kubectl create namespace ma

if ! helm status aws-efs-csi-driver -n kube-system >/dev/null 2>&1; then
  echo "Installing aws-efs-csi-driver Helm chart..."
  helm repo add aws-efs-csi-driver https://kubernetes-sigs.github.io/aws-efs-csi-driver
  helm repo update
  helm upgrade --install aws-efs-csi-driver aws-efs-csi-driver/aws-efs-csi-driver \
    --namespace kube-system \
    --set image.repository=602401143452.dkr.ecr.us-west-1.amazonaws.com/eks/aws-efs-csi-driver \
    --set image.tag=v2.1.8
else
  echo "aws-efs-csi-driver Helm release already exists. Skipping install."
fi

if [[ "$skip_git_pull" == "false" ]]; then
  echo "Preparing opensearch-migrations repo..."
  mkdir -p $base_dir
  pushd "$base_dir" > /dev/null || exit
  git init > /dev/null
  git remote | grep -q "^origin$" || git remote add -f origin "https://github.com/${org_name}/${repo_name}.git"
  git fetch > /dev/null
  if [ -n "$branch" ]; then
    git checkout $branch
  elif [ -n "$tag" ]; then
    git checkout tags/"$tag"
  else
    latest_release_tag=$(curl -s https://api.github.com/repos/opensearch-project/opensearch-migrations/releases/latest | jq -r ".tag_name")
    git checkout tags/"$latest_release_tag"
  fi
  echo "Using opensearch-migrations repo at commit point:"
  echo "-------------------------------"
  git show -s --format="%H%n%an <%ae>%n%ad%n%s" HEAD
  echo "-------------------------------"
  popd > /dev/null || exit
fi

if [[ "$skip_image_build" == "false" ]]; then
  if helm status bootstrap-ma -n "$namespace" >/dev/null 2>&1; then
    read -rp "Helm release 'bootstrap-ma' already exists in namespace '$namespace', would you like to uninstall it? (y/n): " answer
    if [[ "$answer" == [Yy]* ]]; then
      helm uninstall bootstrap-ma -n "$namespace"
      sleep 2
    else
      echo "The 'bootstrap-ma' release must be uninstalled before proceeding. This can be uninstalled with 'helm uninstall bootstrap-ma -n $namespace'"
      exit 1
    fi
  fi
  helm install bootstrap-ma "${bootstrap_chart_dir}" \
    --namespace "$namespace" \
    --set registryEndpoint="${MIGRATIONS_ECR_REGISTRY}" \
    --set awsEKSEnabled=true \
    --set skipImageBuild="${skip_image_build}" \
    --set keepJobAlive="${keep_bootstrap_job_alive}" \
    || { echo "Installing bootstrap chart failed..."; exit 1; }

  if [[ "$keep_bootstrap_job_alive" == "true" ]]; then
    echo "The keep_bootstrap_job_alive setting was enabled, will not proceed with installing the Migration Assistant chart"
    exit 0
  fi
  pod_name=$(kubectl get pod -n "$namespace" -o name | grep '^pod/bootstrap-helm' | cut -d/ -f2)
  echo "Waiting for pod ${pod_name} to be ready..."
  kubectl -n ma wait --for=condition=ready pod/"$pod_name" --timeout=300s
  sleep 5
  echo "Tailing logs for ${pod_name}..."
  echo "-------------------------------"
  kubectl -n "$namespace" logs -f "$pod_name"
  echo "-------------------------------"
  sleep 5
  final_status=$(kubectl get pod "$pod_name" -n "$namespace" -o jsonpath='{.status.phase}')
  echo "Pod ${pod_name} ended with status: ${final_status}"
  if [[ "$final_status" != "Succeeded" ]]; then
    echo "Bootstrap pod $pod_name did not end with 'Succeeded'. Exiting..."
    exit 1
  else
    echo "Uninstalling bootstrap chart after successful setup"
    helm uninstall bootstrap-ma -n "$namespace"
  fi
fi

echo "Installing Migration Assistant chart now, this can take a couple minutes..."
helm install ma "${ma_chart_dir}" \
  --namespace $namespace \
  --set images.migrationConsole.repository="${MIGRATIONS_ECR_REGISTRY}" \
  --set images.migrationConsole.tag=migrations_migration_console_latest \
<<<<<<< HEAD
=======
  --set images.installer.repository="${MIGRATIONS_ECR_REGISTRY}" \
  --set images.installer.tag=migrations_migration_console_latest \
>>>>>>> 5a6d6851
  --set aws.eksEnabled=true \
  || { echo "Installing Migration Assistant chart failed..."; exit 1; }

kubectl -n ma wait --for=condition=ready pod/migration-console-0 --timeout=300s
cmd="kubectl -n $namespace exec --stdin --tty migration-console-0 -- /bin/bash"
echo "Accessing migration console with command: $cmd"
eval "$cmd"<|MERGE_RESOLUTION|>--- conflicted
+++ resolved
@@ -84,11 +84,7 @@
 
 # Check required tools
 missing=0
-<<<<<<< HEAD
-for cmd in kubectl jq git; do
-=======
 for cmd in git jq kubectl; do
->>>>>>> 5a6d6851
   if ! command -v $cmd &>/dev/null; then
     echo "Missing required tool: $cmd"
     missing=1
@@ -200,11 +196,8 @@
   --namespace $namespace \
   --set images.migrationConsole.repository="${MIGRATIONS_ECR_REGISTRY}" \
   --set images.migrationConsole.tag=migrations_migration_console_latest \
-<<<<<<< HEAD
-=======
   --set images.installer.repository="${MIGRATIONS_ECR_REGISTRY}" \
   --set images.installer.tag=migrations_migration_console_latest \
->>>>>>> 5a6d6851
   --set aws.eksEnabled=true \
   || { echo "Installing Migration Assistant chart failed..."; exit 1; }
 
