#!/bin/bash
# -----------------------------------------------------------------------------
# Bootstrap EKS Environment for OpenSearch Migration Assistant
#
# This script prepares an existing EKS cluster to use the Migration Assistant tooling.
# As a default public images will be used from https://gallery.ecr.aws/opensearchproject.
# However, images can also be built from source with the --build-images=true flag
# which kicks-off a buildImages chart which will build required images for the
# Migration Assistant inside of an EKS pod and push these images to a private ECR for use.
#
# Usage:
#   Run directly: curl -s https://raw.githubusercontent.com/opensearch-project/opensearch-migrations/main/deployment/k8s/aws/aws-bootstrap.sh | bash
#   Save & run:   curl -s -o aws-bootstrap.sh https://raw.githubusercontent.com/opensearch-project/opensearch-migrations/main/deployment/k8s/aws/aws-bootstrap.sh && chmod +x aws-bootstrap.sh && ./aws-bootstrap.sh
# -----------------------------------------------------------------------------
# --- defaults ---
org_name="opensearch-project"
repo_name="opensearch-migrations"
branch="main"
tag=""
skip_git_pull=false

base_dir="./opensearch-migrations"
namespace="ma"
build_images=false
keep_build_images_job_alive=false
use_public_images=true
skip_console_exec=false

# --- argument parsing ---
while [[ $# -gt 0 ]]; do
  case "$1" in
    --org-name) org_name="$2"; shift 2 ;;
    --repo-name) repo_name="$2"; shift 2 ;;
    --branch) branch="$2"; shift 2 ;;
    --tag) tag="$2"; shift 2 ;;
    --skip-git-pull) skip_git_pull=true; shift 1 ;;
    --base-dir) base_dir="$2"; shift 2 ;;
    --build-images-chart-dir) build_images_chart_dir="$2"; shift 2 ;;
    --ma-chart-dir) ma_chart_dir="$2"; shift 2 ;;
    --namespace) namespace="$2"; shift 2 ;;
    --build-images) build_images="$2"; shift 2 ;;
    --use-public-images) use_public_images="$2"; shift 2 ;;
    --keep-build-images-job-alive) keep_build_images_job_alive=true; shift 1 ;;
    --skip-console-exec) skip_console_exec=true; shift 1 ;;
    -h|--help)
      echo "Usage: $0 [options]"
      echo "Options:"
      echo "  --org-name <val>                          (default: $org_name)"
      echo "  --repo-name <val>                         (default: $repo_name)"
      echo "  --branch <val>                            (default: $branch)"
      echo "  --tag <val>                               (default: $tag)"
      echo "  --skip-git-pull                           (default: $skip_git_pull)"
      echo "  --base-dir <path>                         (default: $base_dir)"
      echo "  --build-images-chart-dir <path>           (default: $build_images_chart_dir)"
      echo "  --ma-chart-dir <path>                     (default: $ma_chart_dir)"
      echo "  --namespace <val>                         (default: $namespace)"
      echo "  --build-images <true|false>               (default: $build_images)"
      echo "  --use-public-images <true|false>          (default: $use_public_images)"
      echo "  --keep-build-images-job-alive             (default: $keep_build_images_job_alive)"
      echo "  --skip-console-exec                       (default: $skip_console_exec)"
      exit 0
      ;;
    *)
      echo "Unknown option: $1"
      exit 1
      ;;
  esac
done

# --- validation ---
if [[ "$build_images" == "true" && "$use_public_images" == "true" ]]; then
  echo "Note: --build-images is enabled, so public images will NOT be used."
  use_public_images=false
fi

TOOLS_ARCH=$(uname -m)
case "$TOOLS_ARCH" in
  x86_64 | amd64) TOOLS_ARCH="amd64" ;;
  aarch64 | arm64) TOOLS_ARCH="arm64" ;;
  *) echo "Unsupported architecture: $TOOLS_ARCH"; exit 1 ;;
esac
OS=$(uname -s | tr '[:upper:]' '[:lower:]')
HELM_VERSION="3.14.0"

build_images_chart_dir="${base_dir}/deployment/k8s/charts/components/buildImages"
ma_chart_dir="${base_dir}/deployment/k8s/charts/aggregates/migrationAssistantWithArgo"

install_helm() {
  echo "Installing Helm ${HELM_VERSION} for ${OS}/${TOOLS_ARCH}..."

  tmp_dir=$(mktemp -d)
  cd "$tmp_dir" || exit 1

  curl -LO "https://get.helm.sh/helm-v${HELM_VERSION}-${OS}-${TOOLS_ARCH}.tar.gz"
  tar -zxvf "helm-v${HELM_VERSION}-${OS}-${TOOLS_ARCH}.tar.gz"
  sudo mv "${OS}-${TOOLS_ARCH}/helm" /usr/local/bin/helm
  cd - >/dev/null || exit 1
  rm -rf "$tmp_dir"

  echo "Helm installed successfully."
}

get_cfn_export() {
  prefix="MigrationsExportString"
  names=()
  values=()

  # Example CFN stack output value will look like: export MIGRATIONS_EKS_CLUSTER_NAME=migration-eks-cluster-dev-us-east-2;
  # export MIGRATIONS_ECR_REGISTRY=123456789012.dkr.ecr.us-east-2.amazonaws.com/migration-ecr-dev-us-east-2;...
  while read -r name value; do
    names+=("$name")
    values+=("$value")
  done < <(aws cloudformation list-exports \
    --query "Exports[?starts_with(Name, \`${prefix}\`)].[Name,Value]" \
    --output text)

  if [ ${#names[@]} -eq 0 ]; then
    echo "Error: No exports found starting with '$prefix'" >&2
    return 1
  elif [ ${#names[@]} -eq 1 ]; then
    echo "${values[0]}"
  else
    echo "Multiple Cloudformation stacks with migration exports found:" >&2
    for i in "${!names[@]}"; do
      echo "[$i] ${names[$i]}" >&2
    done
    read -rp "Select the stack export name to use (0-$((${#names[@]} - 1))): " choice
    if [[ ! "$choice" =~ ^[0-9]+$ || "$choice" -ge ${#names[@]} ]]; then
      echo "Invalid choice." >&2
      return 1
    fi
    echo "${values[$choice]}"
  fi
}

deploy_dashboard() {
  local dashboard_name="$1"
  local dashboard_file="$2"
  local stage="${STAGE}"
  local region="${AWS_CFN_REGION}"
  local account="${AWS_ACCOUNT}"
  local qualifier="${QUALIFIER}"

  echo "Deploying dashboard: ${dashboard_name}"
  [[ -f "$dashboard_file" ]] || { echo "ERROR: dashboard file not found: $dashboard_file"; exit 1; }

  # Load and validate JSON
  local processed_json
  processed_json="$(cat "$dashboard_file")" || { echo "ERROR: failed to read JSON"; exit 1; }

  echo "$processed_json" | jq -e . >/dev/null || {
      echo "ERROR: Invalid JSON for ${dashboard_name} (${dashboard_file})"
      exit 1
  }

  # Check for variables block
  if ! echo "$processed_json" | jq -e '.variables | length >= 1' >/dev/null; then
    echo "WARN: No .variables[] found in dashboards JSON"
  fi

  # Minify and push
  local tmp_json
  tmp_json="$(mktemp)"
  echo "$processed_json" | jq -c . > "$tmp_json"

  # Deterministic dashboard name
  local full_name="MA-${stage}-${region}-${dashboard_name}"
  aws cloudwatch put-dashboard \
    --region "$region" \
    --dashboard-name "$full_name" \
    --dashboard-body "file://${tmp_json}" >/dev/null

  # Validate dashboards on CloudWatch
  if aws cloudwatch get-dashboard --region "$region" --dashboard-name "$full_name" >/dev/null 2>&1; then
    echo "OK: Dashboard available: ${full_name}"
  else
    echo "WARN: Could not read back dashboard: ${full_name}"
  fi

  rm -f "$tmp_json"
}

# Check required tools
missing=0
for cmd in git jq kubectl; do
  if ! command -v $cmd &>/dev/null; then
    echo "Missing required tool: $cmd"
    missing=1
  fi
done

# Prompt for installing helm
if ! command -v helm &>/dev/null; then
  echo "Helm is not installed."
  read -rp "Would you like to install Helm now? (y/n): " answer
  if [[ "$answer" == [Yy]* ]]; then
    install_helm
  else
    echo "Helm is required. Exiting."
    missing=1
  fi
fi

# Exit if any tool was missing and not resolved
[ "$missing" -ne 0 ] && exit 1

if ! output=$(get_cfn_export); then
  echo "Unable to find any CloudFormation stacks in the current region which have an output that starts with '$prefix'. \
        Has the Migration Assistant CloudFormation template been deployed?" >&2
  exit 1
fi
echo "Setting ENV variables: $output"
eval "$output"

aws eks update-kubeconfig --region "${AWS_CFN_REGION}" --name "${MIGRATIONS_EKS_CLUSTER_NAME}"

kubectl get namespace "$namespace" >/dev/null 2>&1 || kubectl create namespace "$namespace"
kubectl config set-context --current --namespace="$namespace" >/dev/null 2>&1

if ! helm status aws-efs-csi-driver -n kube-system >/dev/null 2>&1; then
  echo "Installing aws-efs-csi-driver Helm chart..."
  helm repo add aws-efs-csi-driver https://kubernetes-sigs.github.io/aws-efs-csi-driver
  helm repo update
  helm upgrade --install aws-efs-csi-driver aws-efs-csi-driver/aws-efs-csi-driver \
    --namespace kube-system \
    --set image.repository=602401143452.dkr.ecr.us-west-1.amazonaws.com/eks/aws-efs-csi-driver \
    --set image.tag=v2.1.8
else
  echo "aws-efs-csi-driver Helm release already exists. Skipping install."
fi

if [[ "$skip_git_pull" == "false" ]]; then
  echo "Preparing opensearch-migrations repo..."
  mkdir -p $base_dir
  pushd "$base_dir" > /dev/null || exit
  git init > /dev/null
  git remote | grep -q "^origin$" || git remote add -f origin "https://github.com/${org_name}/${repo_name}.git"
  git fetch > /dev/null
  if [ -n "$branch" ]; then
    git checkout $branch
  elif [ -n "$tag" ]; then
    git checkout tags/"$tag"
  else
    latest_release_tag=$(curl -s https://api.github.com/repos/opensearch-project/opensearch-migrations/releases/latest | jq -r ".tag_name")
    git checkout tags/"$latest_release_tag"
  fi
  echo "Using opensearch-migrations repo at commit point:"
  echo "-------------------------------"
  git show -s --format="%H%n%an <%ae>%n%ad%n%s" HEAD
  echo "-------------------------------"
  popd > /dev/null || exit
fi

if [[ "$build_images" == "true" ]]; then
  if helm status build-images -n "$namespace" >/dev/null 2>&1; then
    read -rp "Helm release 'build-images' already exists in namespace '$namespace', would you like to uninstall it? (y/n): " answer
    if [[ "$answer" == [Yy]* ]]; then
      helm uninstall build-images -n "$namespace"
      sleep 2
    else
      echo "The 'build-images' release must be uninstalled before proceeding. This can be uninstalled with 'helm uninstall build-images -n $namespace'"
      exit 1
    fi
  fi
  helm install build-images "${build_images_chart_dir}" \
    --namespace "$namespace" \
    --set registryEndpoint="${MIGRATIONS_ECR_REGISTRY}" \
    --set awsEKSEnabled=true \
    --set keepJobAlive="${keep_build_images_job_alive}" \
    --set repositoryUrl="https://github.com/${org_name}/${repo_name}.git" \
    --set repositoryBranch="${branch}" \
    || { echo "Installing buildImages chart failed..."; exit 1; }

  if [[ "$keep_build_images_job_alive" == "true" ]]; then
    echo "The keep_build_images_job_alive setting was enabled, will not proceed with installing the Migration Assistant chart"
    exit 0
  fi
  pod_name=$(kubectl get pod -n "$namespace" -o name | grep '^pod/build-images' | cut -d/ -f2)
  echo "Waiting for pod ${pod_name} to be ready..."
  kubectl -n "$namespace" wait --for=condition=ready pod/"$pod_name" --timeout=300s
  sleep 5
  echo "Tailing logs for ${pod_name}..."
  echo "-------------------------------"
  kubectl -n "$namespace" logs -f "$pod_name"
  echo "-------------------------------"
  sleep 5
  final_status=$(kubectl get pod "$pod_name" -n "$namespace" -o jsonpath='{.status.phase}')
  echo "Pod ${pod_name} ended with status: ${final_status}"
  if [[ "$final_status" != "Succeeded" ]]; then
    echo "The $pod_name pod did not end with 'Succeeded'. Exiting..."
    exit 1
  else
    echo "Uninstalling buildImages chart after successful setup"
    helm uninstall build-images -n "$namespace"
  fi
fi

RELEASE_VERSION=$(<"$base_dir/VERSION")
RELEASE_VERSION=$(echo "$RELEASE_VERSION" | tr -d '[:space:]')

if [[ "$use_public_images" == "false" ]]; then
  IMAGE_FLAGS="\
    --set images.captureProxy.repository=${MIGRATIONS_ECR_REGISTRY} \
    --set images.captureProxy.tag=migrations_capture_proxy_latest \
    --set images.trafficReplayer.repository=${MIGRATIONS_ECR_REGISTRY} \
    --set images.trafficReplayer.tag=migrations_traffic_replayer_latest \
    --set images.reindexFromSnapshot.repository=${MIGRATIONS_ECR_REGISTRY} \
    --set images.reindexFromSnapshot.tag=migrations_reindex_from_snapshot_latest \
    --set images.migrationConsole.repository=${MIGRATIONS_ECR_REGISTRY} \
    --set images.migrationConsole.tag=migrations_migration_console_latest \
    --set images.installer.repository=${MIGRATIONS_ECR_REGISTRY} \
    --set images.installer.tag=migrations_migration_console_latest"
# Use latest public images
else
  echo "Using release version tag '$RELEASE_VERSION' for all Migration Assistant images"
  IMAGE_FLAGS="\
    --set images.captureProxy.repository=public.ecr.aws/opensearchproject/opensearch-migrations-traffic-capture-proxy \
    --set images.captureProxy.tag=$RELEASE_VERSION \
    --set images.trafficReplayer.repository=public.ecr.aws/opensearchproject/opensearch-migrations-traffic-replayer \
    --set images.trafficReplayer.tag=$RELEASE_VERSION \
    --set images.reindexFromSnapshot.repository=public.ecr.aws/opensearchproject/opensearch-migrations-reindex-from-snapshot \
    --set images.reindexFromSnapshot.tag=$RELEASE_VERSION \
    --set images.migrationConsole.repository=public.ecr.aws/opensearchproject/opensearch-migrations-console \
    --set images.migrationConsole.tag=$RELEASE_VERSION \
    --set images.installer.repository=public.ecr.aws/opensearchproject/opensearch-migrations-console \
    --set images.installer.tag=$RELEASE_VERSION"
fi

echo "Installing Migration Assistant chart now, this can take a couple minutes..."
helm install "$namespace" "${ma_chart_dir}" \
  --namespace $namespace \
  -f "${ma_chart_dir}/values.yaml" \
  -f "${ma_chart_dir}/valuesEks.yaml" \
  --set stageName="${STAGE}" \
  --set aws.region="${AWS_CFN_REGION}" \
  --set aws.account="${AWS_ACCOUNT}" \
  --set defaultBucketConfiguration.snapshotRoleArn="${SNAPSHOT_ROLE}" \
  $IMAGE_FLAGS \
  || { echo "Installing Migration Assistant chart failed..."; exit 1; }

<<<<<<< HEAD
kubectl -n "$namespace" wait --for=condition=ready pod/migration-console-0 --timeout=300s

echo "Deploying CloudWatch dashboards..."
deploy_dashboard "CaptureReplay" "${base_dir}/deployment/k8s/dashboards/capture-replay-dashboard.json"
deploy_dashboard "ReindexFromSnapshot" "${base_dir}/deployment/k8s/dashboards/reindex-from-snapshot-dashboard.json"
echo "All dashboards deployed to CloudWatch"

cmd="kubectl -n $namespace exec --stdin --tty migration-console-0 -- /bin/bash"
echo "Accessing migration console with command: $cmd"
eval "$cmd"
=======
if [[ "$skip_console_exec" == "false" ]]; then
  kubectl -n "$namespace" wait --for=condition=ready pod/migration-console-0 --timeout=300s
  cmd="kubectl -n $namespace exec --stdin --tty migration-console-0 -- /bin/bash"
  echo "Accessing migration console with command: $cmd"
  eval "$cmd"
fi
>>>>>>> 358e153f
<|MERGE_RESOLUTION|>--- conflicted
+++ resolved
@@ -67,7 +67,6 @@
   esac
 done
 
-# --- validation ---
 if [[ "$build_images" == "true" && "$use_public_images" == "true" ]]; then
   echo "Note: --build-images is enabled, so public images will NOT be used."
   use_public_images=false
@@ -338,22 +337,14 @@
   $IMAGE_FLAGS \
   || { echo "Installing Migration Assistant chart failed..."; exit 1; }
 
-<<<<<<< HEAD
-kubectl -n "$namespace" wait --for=condition=ready pod/migration-console-0 --timeout=300s
-
 echo "Deploying CloudWatch dashboards..."
 deploy_dashboard "CaptureReplay" "${base_dir}/deployment/k8s/dashboards/capture-replay-dashboard.json"
 deploy_dashboard "ReindexFromSnapshot" "${base_dir}/deployment/k8s/dashboards/reindex-from-snapshot-dashboard.json"
 echo "All dashboards deployed to CloudWatch"
 
-cmd="kubectl -n $namespace exec --stdin --tty migration-console-0 -- /bin/bash"
-echo "Accessing migration console with command: $cmd"
-eval "$cmd"
-=======
 if [[ "$skip_console_exec" == "false" ]]; then
   kubectl -n "$namespace" wait --for=condition=ready pod/migration-console-0 --timeout=300s
   cmd="kubectl -n $namespace exec --stdin --tty migration-console-0 -- /bin/bash"
   echo "Accessing migration console with command: $cmd"
   eval "$cmd"
-fi
->>>>>>> 358e153f
+fi