#!/bin/bash

# Automation script to deploy the migration solution pipeline to AWS for development use case. The current requirement
# for use is having valid AWS credentials available to the environment

# Stop script on command failures
set -e

# Allow executing this script from any dir
script_abs_path=$(readlink -f "$0")
script_dir_abs_path=$(dirname "$script_abs_path")
cd $script_dir_abs_path
if [ -f ../../VERSION ]; then
    software_version=$(cat ../../VERSION)
else
    software_version=unknown
fi
TAGS=migration_deployment=$software_version

SECONDS=0

usage() {
  echo ""
  echo "Deploy migration solution infrastructure composed of resources deployed by CDK and Copilot"
  echo ""
  echo "Options:"
  echo "  --skip-bootstrap                      Skip one-time setup of installing npm package, bootstrapping CDK, and building Docker images."
  echo "  --skip-copilot-init                   Skip one-time Copilot initialization of app, environments, and services"
  echo "  --copilot-app-name                    [string, default: migration-copilot] Specify the Copilot application name to use for deployment"
  echo "  --destroy-env                         Destroy all CDK and Copilot CloudFormation stacks deployed, excluding the Copilot app level stack, for the given env/stage and return to a clean state."
  echo "  --destroy-all-copilot                 Destroy Copilot app and all Copilot CloudFormation stacks deployed for the given app across all regions."
  echo "  -r, --region                          [string, default: us-east-1] Specify the AWS region to deploy the CloudFormation stacks and resources."
  echo "  -s, --stage                           [string, default: dev] Specify the stage name to associate with the deployed resources"
  exit 1
}

SKIP_BOOTSTRAP=false
SKIP_COPILOT_INIT=false
COPILOT_APP_NAME=migration-copilot
DESTROY_ENV=false
DESTROY_ALL_COPILOT=false
REGION=us-east-1
STAGE=dev
while [[ $# -gt 0 ]]; do
  case $1 in
    --skip-bootstrap)
      SKIP_BOOTSTRAP=true
      shift # past argument
      ;;
    --skip-copilot-init)
      SKIP_COPILOT_INIT=true
      shift # past argument
      ;;
    --copilot-app-name)
      COPILOT_APP_NAME="$2"
      shift # past argument
      shift # past value
      ;;
    --destroy-env)
      DESTROY_ENV=true
      shift # past argument
      ;;
    --destroy-all-copilot)
      DESTROY_ALL_COPILOT=true
      shift # past argument
      ;;
    -r|--region)
      REGION="$2"
      shift # past argument
      shift # past value
      ;;
    -s|--stage)
      STAGE="$2"
      shift # past argument
      shift # past value
      ;;
    -h|--help)
      usage
      ;;
    -*)
      echo "Unknown option $1"
      usage
      ;;
    *)
      shift # past argument
      ;;
  esac
done

COPILOT_DEPLOYMENT_STAGE=$STAGE
export AWS_DEFAULT_REGION=$REGION
export CDK_DEPLOYMENT_STAGE=$STAGE
# Used to overcome error: "failed to solve with frontend dockerfile.v0: failed to create LLB definition: unexpected
# status code [manifests latest]: 400 Bad Request" but may not be practical
export DOCKER_BUILDKIT=0
export COMPOSE_DOCKER_CLI_BUILD=0

if [ "$DESTROY_ENV" = true ] ; then
  set +e
  # Reset AWS_DEFAULT_REGION as the SDK used by Copilot will first check here for region to use to locate the Copilot app (https://github.com/aws/copilot-cli/issues/5138)
  export AWS_DEFAULT_REGION=""
  copilot svc delete -a $COPILOT_APP_NAME --name traffic-comparator-jupyter --env $COPILOT_DEPLOYMENT_STAGE --yes
  copilot svc delete -a $COPILOT_APP_NAME --name traffic-comparator --env $COPILOT_DEPLOYMENT_STAGE --yes
  copilot svc delete -a $COPILOT_APP_NAME --name traffic-replayer --env $COPILOT_DEPLOYMENT_STAGE --yes
  copilot svc delete -a $COPILOT_APP_NAME --name capture-proxy-es --env $COPILOT_DEPLOYMENT_STAGE --yes
  copilot svc delete -a $COPILOT_APP_NAME --name migration-console --env $COPILOT_DEPLOYMENT_STAGE --yes
  copilot env delete -a $COPILOT_APP_NAME --name $COPILOT_DEPLOYMENT_STAGE --yes
  rm ./environments/$COPILOT_DEPLOYMENT_STAGE/manifest.yml
  echo "Destroying a region will not remove the Copilot app level stack that gets created in each region. This must be manually deleted from CloudFormation or automatically removed by deleting the Copilot app"

  export AWS_DEFAULT_REGION=$REGION
  cd ../cdk/opensearch-service-migration
  cdk destroy "*" --c domainName="aos-domain" --c engineVersion="OS_2.7" --c  dataNodeCount=2 --c vpcEnabled=true --c availabilityZoneCount=2 --c openAccessPolicyEnabled=true --c domainRemovalPolicy="DESTROY" --c migrationAssistanceEnabled=true --c enableDemoAdmin=true
  exit 1
fi

if [ "$DESTROY_ALL_COPILOT" = true ] ; then
    # Reset AWS_DEFAULT_REGION as the SDK used by Copilot will first check here for region to use to locate the Copilot app (https://github.com/aws/copilot-cli/issues/5138)
    export AWS_DEFAULT_REGION=""
    copilot app delete
    echo "Destroying a Copilot app will not remove generated manifest.yml files in the copilot/environments directory. These should be manually deleted before deploying again. "
    exit 1
fi

# === CDK Deployment ===

cd ../cdk/opensearch-service-migration
if [ "$SKIP_BOOTSTRAP" = false ] ; then
  cd ../../../TrafficCapture
  ./gradlew :dockerSolution:buildDockerImages
  cd ../deployment/cdk/opensearch-service-migration
  npm install
  cdk bootstrap
fi

# This command deploys the required infrastructure for the migration solution with CDK that Copilot requires.
# The options provided to `cdk deploy` here will cause a VPC, Opensearch Domain, and MSK(Kafka) resources to get created in AWS (among other resources)
# More details on the CDK used here can be found at opensearch-migrations/deployment/cdk/opensearch-service-migration/README.md
<<<<<<< HEAD
cdk deploy "*" --tags $TAGS --c domainName="aos-domain" --c engineVersion="OS_2.7" --c  dataNodeCount=2 --c vpcEnabled=true --c availabilityZoneCount=2 --c openAccessPolicyEnabled=true --c domainRemovalPolicy="DESTROY" --c migrationAssistanceEnabled=true --c enableDemoAdmin=true -O cdk.out/cdkOutput.json --require-approval never --concurrency 3
=======
cdk deploy "*" --c domainName="aos-domain" --c engineVersion="OS_2.7" --c  dataNodeCount=2 --c vpcEnabled=true --c availabilityZoneCount=2 --c openAccessPolicyEnabled=true --c domainRemovalPolicy="DESTROY" --c migrationAssistanceEnabled=true --c enableDemoAdmin=true -O cdk.out/cdkOutput.json --require-approval never --concurrency 3
>>>>>>> 450b2aa6

# Collect export commands from CDK output, which are needed by Copilot, wrap the commands in double quotes and store them within the "environment" dir
export_file_path=../../copilot/environments/$COPILOT_DEPLOYMENT_STAGE/envExports.sh
grep -o "export [a-zA-Z0-9_]*=[^\\;\"]*" cdk.out/cdkOutput.json | sed 's/=/="/' | sed 's/.*/&"/' > "${export_file_path}"
source "${export_file_path}"
chmod +x "${export_file_path}"
echo "The following exports were stored from CDK in ${export_file_path}"
cat $export_file_path

# Future enhancement needed here to make our Copilot deployment able to be reran without error even if no changes are deployed
# === Copilot Deployment ===

cd ../../copilot

# Reset AWS_DEFAULT_REGION as the SDK used by Copilot will first check here for region to use to locate the Copilot app (https://github.com/aws/copilot-cli/issues/5138)
export AWS_DEFAULT_REGION=""

# Allow script to continue on error for copilot services, as copilot will error when no changes are needed
set +e

if [ "$SKIP_COPILOT_INIT" = false ] ; then
  # Init app
  copilot app init $COPILOT_APP_NAME

  # Init env, start state does not contain existing manifest but is created on the fly here to accommodate varying numbers of public and private subnets
  copilot env init -a $COPILOT_APP_NAME --name $COPILOT_DEPLOYMENT_STAGE --import-vpc-id $MIGRATION_VPC_ID --import-public-subnets $MIGRATION_PUBLIC_SUBNETS --import-private-subnets $MIGRATION_PRIVATE_SUBNETS --aws-access-key-id $AWS_ACCESS_KEY_ID --aws-secret-access-key $AWS_SECRET_ACCESS_KEY --aws-session-token $AWS_SESSION_TOKEN --region $REGION
  #copilot env init -a $COPILOT_APP_NAME --name $COPILOT_DEPLOYMENT_STAGE --default-config --aws-access-key-id $AWS_ACCESS_KEY_ID --aws-secret-access-key $AWS_SECRET_ACCESS_KEY --aws-session-token $AWS_SESSION_TOKEN --region $REGION

  # Init services
  copilot svc init -a $COPILOT_APP_NAME --name traffic-comparator-jupyter
  copilot svc init -a $COPILOT_APP_NAME --name traffic-comparator
  copilot svc init -a $COPILOT_APP_NAME --name capture-proxy-es
  copilot svc init -a $COPILOT_APP_NAME --name migration-console
  else
  REPLAYER_SKIP_INIT_ARG="--skip-copilot-init"
fi


# Deploy env
copilot env deploy -a $COPILOT_APP_NAME --name $COPILOT_DEPLOYMENT_STAGE

# Deploy services
copilot svc deploy -a $COPILOT_APP_NAME --name traffic-comparator-jupyter --env $COPILOT_DEPLOYMENT_STAGE --resource-tags $TAGS
copilot svc deploy -a $COPILOT_APP_NAME --name traffic-comparator --env $COPILOT_DEPLOYMENT_STAGE --resource-tags $TAGS
copilot svc deploy -a $COPILOT_APP_NAME --name capture-proxy-es --env $COPILOT_DEPLOYMENT_STAGE --resource-tags $TAGS
copilot svc deploy -a $COPILOT_APP_NAME --name migration-console --env $COPILOT_DEPLOYMENT_STAGE --resource-tags $TAGS
./createReplayer.sh --id default --target-uri "https://${MIGRATION_DOMAIN_ENDPOINT}:443" --extra-args "--tags=${TAGS} --auth-header-user-and-secret ${MIGRATION_DOMAIN_USER_AND_SECRET_ARN} | nc traffic-comparator 9220" "${REPLAYER_SKIP_INIT_ARG}"


# Output deployment time
duration=$SECONDS
echo "Total deployment time: $((duration / 3600)) hour(s), $(((duration / 60) % 60)) minute(s) and $((duration % 60)) second(s) elapsed."<|MERGE_RESOLUTION|>--- conflicted
+++ resolved
@@ -136,11 +136,7 @@
 # This command deploys the required infrastructure for the migration solution with CDK that Copilot requires.
 # The options provided to `cdk deploy` here will cause a VPC, Opensearch Domain, and MSK(Kafka) resources to get created in AWS (among other resources)
 # More details on the CDK used here can be found at opensearch-migrations/deployment/cdk/opensearch-service-migration/README.md
-<<<<<<< HEAD
 cdk deploy "*" --tags $TAGS --c domainName="aos-domain" --c engineVersion="OS_2.7" --c  dataNodeCount=2 --c vpcEnabled=true --c availabilityZoneCount=2 --c openAccessPolicyEnabled=true --c domainRemovalPolicy="DESTROY" --c migrationAssistanceEnabled=true --c enableDemoAdmin=true -O cdk.out/cdkOutput.json --require-approval never --concurrency 3
-=======
-cdk deploy "*" --c domainName="aos-domain" --c engineVersion="OS_2.7" --c  dataNodeCount=2 --c vpcEnabled=true --c availabilityZoneCount=2 --c openAccessPolicyEnabled=true --c domainRemovalPolicy="DESTROY" --c migrationAssistanceEnabled=true --c enableDemoAdmin=true -O cdk.out/cdkOutput.json --require-approval never --concurrency 3
->>>>>>> 450b2aa6
 
 # Collect export commands from CDK output, which are needed by Copilot, wrap the commands in double quotes and store them within the "environment" dir
 export_file_path=../../copilot/environments/$COPILOT_DEPLOYMENT_STAGE/envExports.sh
