import {Construct} from "constructs";
import {
  EbsDeviceVolumeType,
  ISecurityGroup,
  IVpc,
  SecurityGroup,
  SubnetFilter,
  SubnetSelection
} from "aws-cdk-lib/aws-ec2";
import {Domain, EngineVersion, TLSSecurityPolicy, ZoneAwarenessConfig} from "aws-cdk-lib/aws-opensearchservice";
import {RemovalPolicy, SecretValue, Stack} from "aws-cdk-lib";
import {IKey, Key} from "aws-cdk-lib/aws-kms";
import {AnyPrincipal, Effect, PolicyStatement} from "aws-cdk-lib/aws-iam";
import {ILogGroup, LogGroup} from "aws-cdk-lib/aws-logs";
import {ISecret, Secret} from "aws-cdk-lib/aws-secretsmanager";
import {StackPropsExt} from "./stack-composer";
import {StringParameter} from "aws-cdk-lib/aws-ssm";


export interface OpensearchDomainStackProps extends StackPropsExt {
  readonly version: EngineVersion,
  readonly domainName: string,
  readonly dataNodeInstanceType?: string,
  readonly dataNodes?: number,
  readonly dedicatedManagerNodeType?: string,
  readonly dedicatedManagerNodeCount?: number,
  readonly warmInstanceType?: string,
  readonly warmNodes?: number
  readonly accessPolicyJson?: object,
  readonly openAccessPolicyEnabled?: boolean
  readonly useUnsignedBasicAuth?: boolean,
  readonly fineGrainedManagerUserARN?: string,
  readonly fineGrainedManagerUserName?: string,
  readonly fineGrainedManagerUserSecretManagerKeyARN?: string,
  readonly enableDemoAdmin?: boolean,
  readonly enforceHTTPS?: boolean,
  readonly tlsSecurityPolicy?: TLSSecurityPolicy,
  readonly ebsEnabled?: boolean,
  readonly ebsIops?: number,
  readonly ebsVolumeSize?: number,
  readonly ebsVolumeTypeName?: string,
  readonly encryptionAtRestEnabled?: boolean,
  readonly encryptionAtRestKmsKeyARN?: string,
  readonly appLogEnabled?: boolean,
  readonly appLogGroup?: string,
  readonly nodeToNodeEncryptionEnabled?: boolean,
  readonly vpc?: IVpc,
  readonly vpcSubnetIds?: string[],
  readonly vpcSecurityGroupIds?: string[],
  readonly availabilityZoneCount?: number,
  readonly domainRemovalPolicy?: RemovalPolicy,
  readonly domainAccessSecurityGroupParameter?: string

}


export const osClusterEndpointParameterName = "osClusterEndpoint";

export class OpenSearchDomainStack extends Stack {

  getEbsVolumeType(ebsVolumeTypeName: string) : EbsDeviceVolumeType|undefined {
    const ebsVolumeType: EbsDeviceVolumeType|undefined = ebsVolumeTypeName ? EbsDeviceVolumeType[ebsVolumeTypeName as keyof typeof EbsDeviceVolumeType] : undefined
    if (ebsVolumeTypeName && !ebsVolumeType) {
        throw new Error("Provided ebsVolumeType does not match a selectable option, for reference https://docs.aws.amazon.com/cdk/api/v2/docs/aws-cdk-lib.aws_ec2.EbsDeviceVolumeType.html")
    }
    return ebsVolumeType
  }

  createOpenAccessPolicy(domainName: string) {
    return new PolicyStatement({
        effect: Effect.ALLOW,
        principals: [new AnyPrincipal()],
        actions: ["es:*"],
        resources: [`arn:aws:es:${this.region}:${this.account}:domain/${domainName}/*`]
      })
  }

  parseAccessPolicies(jsonObject: { [x: string]: any; }): PolicyStatement[] {
    let accessPolicies: PolicyStatement[] = []
    const statements = jsonObject['Statement']
    if (!statements || statements.length < 1) {
        throw new Error ("Provided accessPolicies JSON must have the 'Statement' element present and not be empty, for reference https://docs.aws.amazon.com/IAM/latest/UserGuide/reference_policies_elements_statement.html")
    }
    // Access policies can provide a single Statement block or an array of Statement blocks
    if (Array.isArray(statements)) {
        for (let statementBlock of statements) {
            const statement = PolicyStatement.fromJson(statementBlock)
            accessPolicies.push(statement)
        }
    }
    else {
        const statement = PolicyStatement.fromJson(statements)
        accessPolicies.push(statement)
    }
    return accessPolicies
  }

<<<<<<< HEAD
  createSSMParameters(domain: Domain, adminUserName: string|undefined, adminUserSecret: ISecret|undefined, stage: string, deployId: string) {
    const endpointParameter = osClusterEndpointParameterName
    new StringParameter(this, 'SSMParameterOpenSearchEndpoint', {
=======
  createSSMParameters(domain: Domain, endpointParameterName: string|undefined, adminUserName: string|undefined, adminUserSecret: ISecret|undefined, stage: string, deployId: string) {
    const endpointParameter = endpointParameterName ?? "osClusterEndpoint"
    const endpointSSM = new StringParameter(this, 'SSMParameterOpenSearchEndpoint', {
>>>>>>> ffb8eeda
      description: 'OpenSearch migration parameter for OpenSearch endpoint',
      parameterName: `/migration/${stage}/${deployId}/${endpointParameter}`,
      stringValue: `https://${domain.domainEndpoint}:443`
    });
    endpointSSM.node.addDependency(domain)
    
    if (domain.masterUserPassword && !adminUserSecret) {
      console.log(`An OpenSearch domain fine-grained access control user was configured without an existing Secrets Manager secret, will not create SSM Parameter: /migration/${stage}/${deployId}/osUserAndSecret`)
    }
    else if (domain.masterUserPassword && adminUserSecret) {
      const secretSSM = new StringParameter(this, 'SSMParameterOpenSearchFGACUserAndSecretArn', {
        description: 'OpenSearch migration parameter for OpenSearch configured fine-grained access control user and associated Secrets Manager secret ARN ',
        parameterName: `/migration/${stage}/${deployId}/osUserAndSecretArn`,
        stringValue: `${adminUserName} ${adminUserSecret.secretArn}`
      });
      secretSSM.node.addDependency(adminUserSecret)
    }
  }

  constructor(scope: Construct, id: string, props: OpensearchDomainStackProps) {
    super(scope, id, props);

    const deployId = props.addOnMigrationDeployId ? props.addOnMigrationDeployId : props.defaultDeployId
    // Retrieve existing account resources if defined
    const earKmsKey: IKey|undefined = props.encryptionAtRestKmsKeyARN && props.encryptionAtRestEnabled ?
        Key.fromKeyArn(this, "earKey", props.encryptionAtRestKmsKeyARN) : undefined

    const appLG: ILogGroup|undefined = props.appLogGroup && props.appLogEnabled ?
        LogGroup.fromLogGroupArn(this, "appLogGroup", props.appLogGroup) : undefined

    const domainAccessSecurityGroupParameter = props.domainAccessSecurityGroupParameter ?? "osAccessSecurityGroupId"
    const defaultOSClusterAccessGroup = SecurityGroup.fromSecurityGroupId(this, "defaultDomainAccessSG",
        StringParameter.valueForStringParameter(this, `/migration/${props.stage}/${props.defaultDeployId}/${domainAccessSecurityGroupParameter}`))

    let adminUserSecret: ISecret|undefined = props.fineGrainedManagerUserSecretManagerKeyARN ?
        Secret.fromSecretCompleteArn(this, "managerSecret", props.fineGrainedManagerUserSecretManagerKeyARN) : undefined
    // Map objects from props
    let adminUserName: string|undefined = props.fineGrainedManagerUserName
    if (props.enableDemoAdmin) { // Enable demo mode setting
      adminUserName = "admin"
      adminUserSecret = new Secret(this, "demoUserSecret", {
        secretName: `demo-user-secret-${props.stage}-${deployId}`,
        // This is unsafe and strictly for ease of use in a demo mode setup
        secretStringValue: SecretValue.unsafePlainText("myStrongPassword123!")
      })
    }
    const zoneAwarenessConfig: ZoneAwarenessConfig|undefined = props.availabilityZoneCount ?
        {enabled: true, availabilityZoneCount: props.availabilityZoneCount} : undefined

    // If specified, these subnets will be selected to place the Domain nodes in. Otherwise, this is not provided
    // to the Domain as it has existing behavior to select private subnets from a given VPC
    let domainSubnets: SubnetSelection[]|undefined;
    if (props.vpc && props.vpcSubnetIds) {
      const selectSubnets = props.vpc.selectSubnets({
        subnetFilters: [SubnetFilter.byIds(props.vpcSubnetIds)]
      })
      domainSubnets = [selectSubnets]
    }

    // Retrieve existing SGs to apply to VPC Domain endpoints
    const securityGroups: ISecurityGroup[] = []
    securityGroups.push(defaultOSClusterAccessGroup)
    if (props.vpcSecurityGroupIds) {
      for (let i = 0; i < props.vpcSecurityGroupIds.length; i++) {
        securityGroups.push(SecurityGroup.fromLookupById(this, "domainSecurityGroup-" + i, props.vpcSecurityGroupIds[i]))
      }
    }

    const ebsVolumeType = props.ebsVolumeTypeName ? this.getEbsVolumeType(props.ebsVolumeTypeName) : undefined

    let accessPolicies: PolicyStatement[] | undefined
    if (props.openAccessPolicyEnabled) {
      accessPolicies = [this.createOpenAccessPolicy(props.domainName)]
    } else {
      accessPolicies = props.accessPolicyJson ? this.parseAccessPolicies(props.accessPolicyJson) : undefined
    }

    const domain = new Domain(this, 'Domain', {
      version: props.version,
      domainName: props.domainName,
      accessPolicies: accessPolicies,
      useUnsignedBasicAuth: props.useUnsignedBasicAuth,
      capacity: {
        dataNodeInstanceType: props.dataNodeInstanceType,
        dataNodes: props.dataNodes,
        masterNodeInstanceType: props.dedicatedManagerNodeType,
        masterNodes: props.dedicatedManagerNodeCount,
        warmInstanceType: props.warmInstanceType,
        warmNodes: props.warmNodes
      },
      fineGrainedAccessControl: {
        masterUserArn: props.fineGrainedManagerUserARN,
        masterUserName: adminUserName,
        masterUserPassword: adminUserSecret ? adminUserSecret.secretValue : undefined
      },
      nodeToNodeEncryption: props.nodeToNodeEncryptionEnabled,
      encryptionAtRest: {
        enabled: props.encryptionAtRestEnabled,
        kmsKey: earKmsKey
      },
      enforceHttps: props.enforceHTTPS,
      tlsSecurityPolicy: props.tlsSecurityPolicy,
      ebs: {
        enabled: props.ebsEnabled,
        iops: props.ebsIops,
        volumeSize: props.ebsVolumeSize,
        volumeType: ebsVolumeType
      },
      logging: {
        appLogEnabled: props.appLogEnabled,
        appLogGroup: appLG
      },
      vpc: props.vpc,
      vpcSubnets: domainSubnets,
      securityGroups: securityGroups,
      zoneAwareness: zoneAwarenessConfig,
      removalPolicy: props.domainRemovalPolicy
    });
<<<<<<< HEAD

    this.createSSMParameters(domain, adminUserName, adminUserSecret, props.stage, deployId)
=======
    this.createSSMParameters(domain, props.endpointParameterName, adminUserName, adminUserSecret, props.stage, deployId)
>>>>>>> ffb8eeda

  }
}<|MERGE_RESOLUTION|>--- conflicted
+++ resolved
@@ -95,15 +95,9 @@
     return accessPolicies
   }
 
-<<<<<<< HEAD
   createSSMParameters(domain: Domain, adminUserName: string|undefined, adminUserSecret: ISecret|undefined, stage: string, deployId: string) {
     const endpointParameter = osClusterEndpointParameterName
-    new StringParameter(this, 'SSMParameterOpenSearchEndpoint', {
-=======
-  createSSMParameters(domain: Domain, endpointParameterName: string|undefined, adminUserName: string|undefined, adminUserSecret: ISecret|undefined, stage: string, deployId: string) {
-    const endpointParameter = endpointParameterName ?? "osClusterEndpoint"
     const endpointSSM = new StringParameter(this, 'SSMParameterOpenSearchEndpoint', {
->>>>>>> ffb8eeda
       description: 'OpenSearch migration parameter for OpenSearch endpoint',
       parameterName: `/migration/${stage}/${deployId}/${endpointParameter}`,
       stringValue: `https://${domain.domainEndpoint}:443`
@@ -222,12 +216,7 @@
       zoneAwareness: zoneAwarenessConfig,
       removalPolicy: props.domainRemovalPolicy
     });
-<<<<<<< HEAD
 
     this.createSSMParameters(domain, adminUserName, adminUserSecret, props.stage, deployId)
-=======
-    this.createSSMParameters(domain, props.endpointParameterName, adminUserName, adminUserSecret, props.stage, deployId)
->>>>>>> ffb8eeda
-
   }
 }