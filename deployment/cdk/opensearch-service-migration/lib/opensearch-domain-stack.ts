import {Construct} from "constructs";
import {
  EbsDeviceVolumeType,
  ISecurityGroup, IVpc,
  SecurityGroup,
  SubnetFilter,
  SubnetSelection
} from "aws-cdk-lib/aws-ec2";
import {Domain, EngineVersion, TLSSecurityPolicy, ZoneAwarenessConfig} from "aws-cdk-lib/aws-opensearchservice";
import {RemovalPolicy, SecretValue, Stack} from "aws-cdk-lib";
import {IKey, Key} from "aws-cdk-lib/aws-kms";
import {AnyPrincipal, Effect, PolicyStatement} from "aws-cdk-lib/aws-iam";
import {ILogGroup, LogGroup} from "aws-cdk-lib/aws-logs";
import {ISecret, Secret} from "aws-cdk-lib/aws-secretsmanager";
import {StackPropsExt} from "./stack-composer";
import {StringParameter} from "aws-cdk-lib/aws-ssm";


export interface OpensearchDomainStackProps extends StackPropsExt {
  readonly version: EngineVersion,
  readonly domainName: string,
  readonly dataNodeInstanceType?: string,
  readonly dataNodes?: number,
  readonly dedicatedManagerNodeType?: string,
  readonly dedicatedManagerNodeCount?: number,
  readonly warmInstanceType?: string,
  readonly warmNodes?: number
  readonly accessPolicyJson?: object,
  readonly openAccessPolicyEnabled?: boolean
  readonly useUnsignedBasicAuth?: boolean,
  readonly fineGrainedManagerUserARN?: string,
  readonly fineGrainedManagerUserName?: string,
  readonly fineGrainedManagerUserSecretManagerKeyARN?: string,
  readonly enableDemoAdmin?: boolean,
  readonly enforceHTTPS?: boolean,
  readonly tlsSecurityPolicy?: TLSSecurityPolicy,
  readonly ebsEnabled?: boolean,
  readonly ebsIops?: number,
  readonly ebsVolumeSize?: number,
  readonly ebsVolumeTypeName?: string,
  readonly encryptionAtRestEnabled?: boolean,
  readonly encryptionAtRestKmsKeyARN?: string,
  readonly appLogEnabled?: boolean,
  readonly appLogGroup?: string,
  readonly nodeToNodeEncryptionEnabled?: boolean,
  readonly vpc?: IVpc,
  readonly vpcSubnetIds?: string[],
  readonly vpcSecurityGroupIds?: string[],
  readonly availabilityZoneCount?: number,
  readonly domainRemovalPolicy?: RemovalPolicy,
  readonly domainAccessSecurityGroupParameter?: string,
  readonly endpointParameterName?: string

}


export class OpenSearchDomainStack extends Stack {

  getEbsVolumeType(ebsVolumeTypeName: string) : EbsDeviceVolumeType|undefined {
    const ebsVolumeType: EbsDeviceVolumeType|undefined = ebsVolumeTypeName ? EbsDeviceVolumeType[ebsVolumeTypeName as keyof typeof EbsDeviceVolumeType] : undefined
        if (ebsVolumeTypeName && !ebsVolumeType) {
            throw new Error("Provided ebsVolumeType does not match a selectable option, for reference https://docs.aws.amazon.com/cdk/api/v2/docs/aws-cdk-lib.aws_ec2.EbsDeviceVolumeType.html")
        }
    return ebsVolumeType
  }

  createOpenAccessPolicy(domainName: string) {
      const openPolicy = new PolicyStatement({
          effect: Effect.ALLOW,
          principals: [new AnyPrincipal()],
          actions: ["es:*"],
          resources: [`arn:aws:es:${this.region}:${this.account}:domain/${domainName}/*`]
      })
      return openPolicy
    }

    parseAccessPolicies(jsonObject: { [x: string]: any; }): PolicyStatement[] {
      let accessPolicies: PolicyStatement[] = []
      const statements = jsonObject['Statement']
      if (!statements || statements.length < 1) {
          throw new Error ("Provided accessPolicies JSON must have the 'Statement' element present and not be empty, for reference https://docs.aws.amazon.com/IAM/latest/UserGuide/reference_policies_elements_statement.html")
      }
      // Access policies can provide a single Statement block or an array of Statement blocks
      if (Array.isArray(statements)) {
          for (let statementBlock of statements) {
              const statement = PolicyStatement.fromJson(statementBlock)
              accessPolicies.push(statement)
          }
      }
      else {
          const statement = PolicyStatement.fromJson(statements)
          accessPolicies.push(statement)
      }
      return accessPolicies
  }

  createSSMParameters(domain: Domain, endpointParameterName: string|undefined, adminUserName: string|undefined, adminUserSecret: ISecret|undefined, stage: string, deployId: string) {
    
    const endpointParameter = endpointParameterName ?? "osClusterEndpoint"
    new StringParameter(this, 'SSMParameterOpenSearchEndpoint', {
      description: 'OpenSearch migration parameter for OpenSearch endpoint',
<<<<<<< HEAD
      parameterName: `/migration/${stage}/${deployId}/${endpointParameter}`,
      stringValue: domain.domainEndpoint
=======
      parameterName: `/migration/${stage}/${deployId}/osClusterEndpoint`,
      stringValue: `https://${domain.domainEndpoint}:443`
>>>>>>> 9eed2d7c
    });
    
    if (domain.masterUserPassword && !adminUserSecret) {
      console.log(`An OpenSearch domain fine-grained access control user was configured without an existing Secrets Manager secret, will not create SSM Parameter: /migration/${stage}/${deployId}/osUserAndSecret`)
    }
    else if (domain.masterUserPassword && adminUserSecret) {
      new StringParameter(this, 'SSMParameterOpenSearchFGACUserAndSecretArn', {
        description: 'OpenSearch migration parameter for OpenSearch configured fine-grained access control user and associated Secrets Manager secret ARN ',
        parameterName: `/migration/${stage}/${deployId}/osUserAndSecretArn`,
        stringValue: `${adminUserName} ${adminUserSecret.secretArn}`
      });
    }
  }

  constructor(scope: Construct, id: string, props: OpensearchDomainStackProps) {
    super(scope, id, props);

    const deployId = props.addOnMigrationDeployId ? props.addOnMigrationDeployId : props.defaultDeployId
    // Retrieve existing account resources if defined
    const earKmsKey: IKey|undefined = props.encryptionAtRestKmsKeyARN && props.encryptionAtRestEnabled ?
        Key.fromKeyArn(this, "earKey", props.encryptionAtRestKmsKeyARN) : undefined

    let adminUserSecret: ISecret|undefined = props.fineGrainedManagerUserSecretManagerKeyARN ?
        Secret.fromSecretCompleteArn(this, "managerSecret", props.fineGrainedManagerUserSecretManagerKeyARN) : undefined

    const appLG: ILogGroup|undefined = props.appLogGroup && props.appLogEnabled ?
        LogGroup.fromLogGroupArn(this, "appLogGroup", props.appLogGroup) : undefined

    const domainAccessSecurityGroupParameter = props.domainAccessSecurityGroupParameter ?? "osAccessSecurityGroupId"
    const defaultOSClusterAccessGroup = SecurityGroup.fromSecurityGroupId(this, "defaultDomainAccessSG",
        StringParameter.valueForStringParameter(this, `/migration/${props.stage}/${props.defaultDeployId}/${domainAccessSecurityGroupParameter}`))

    // Map objects from props
    let adminUserName: string|undefined = props.fineGrainedManagerUserName
    // Enable demo mode setting
    if (props.enableDemoAdmin) {
      adminUserName = "admin"
      adminUserSecret = new Secret(this, "demoUserSecret", {
        secretName: `demo-user-secret-${props.stage}-${deployId}`,
        // This is unsafe and strictly for ease of use in a demo mode setup
        secretStringValue: SecretValue.unsafePlainText("Admin123!")
      })
    }
    const zoneAwarenessConfig: ZoneAwarenessConfig|undefined = props.availabilityZoneCount ?
        {enabled: true, availabilityZoneCount: props.availabilityZoneCount} : undefined

    // If specified, these subnets will be selected to place the Domain nodes in. Otherwise, this is not provided
    // to the Domain as it has existing behavior to select private subnets from a given VPC
    let domainSubnets: SubnetSelection[]|undefined;
    if (props.vpc && props.vpcSubnetIds) {
      const selectSubnets = props.vpc.selectSubnets({
        subnetFilters: [SubnetFilter.byIds(props.vpcSubnetIds)]
      })
      domainSubnets = [selectSubnets]
    }

    // Retrieve existing SGs to apply to VPC Domain endpoints
    const securityGroups: ISecurityGroup[] = []
    securityGroups.push(defaultOSClusterAccessGroup)
    if (props.vpcSecurityGroupIds) {
      for (let i = 0; i < props.vpcSecurityGroupIds.length; i++) {
        securityGroups.push(SecurityGroup.fromLookupById(this, "domainSecurityGroup-" + i, props.vpcSecurityGroupIds[i]))
      }
    }

    const ebsVolumeType = props.ebsVolumeTypeName ? this.getEbsVolumeType(props.ebsVolumeTypeName) : undefined

    let accessPolicies: PolicyStatement[] | undefined
    if (props.openAccessPolicyEnabled) {
      accessPolicies = [this.createOpenAccessPolicy(props.domainName)]
  } else {
      accessPolicies = props.accessPolicyJson ? this.parseAccessPolicies(props.accessPolicyJson) : undefined
  }

    const domain = new Domain(this, 'Domain', {
      version: props.version,
      domainName: props.domainName,
      accessPolicies: accessPolicies,
      useUnsignedBasicAuth: props.useUnsignedBasicAuth,
      capacity: {
        dataNodeInstanceType: props.dataNodeInstanceType,
        dataNodes: props.dataNodes,
        masterNodeInstanceType: props.dedicatedManagerNodeType,
        masterNodes: props.dedicatedManagerNodeCount,
        warmInstanceType: props.warmInstanceType,
        warmNodes: props.warmNodes
      },
      fineGrainedAccessControl: {
        masterUserArn: props.fineGrainedManagerUserARN,
        masterUserName: adminUserName,
        masterUserPassword: adminUserSecret ? adminUserSecret.secretValue : undefined
      },
      nodeToNodeEncryption: props.nodeToNodeEncryptionEnabled,
      encryptionAtRest: {
        enabled: props.encryptionAtRestEnabled,
        kmsKey: earKmsKey
      },
      enforceHttps: props.enforceHTTPS,
      tlsSecurityPolicy: props.tlsSecurityPolicy,
      ebs: {
        enabled: props.ebsEnabled,
        iops: props.ebsIops,
        volumeSize: props.ebsVolumeSize,
        volumeType: ebsVolumeType
      },
      logging: {
        appLogEnabled: props.appLogEnabled,
        appLogGroup: appLG
      },
      vpc: props.vpc,
      vpcSubnets: domainSubnets,
      securityGroups: securityGroups,
      zoneAwareness: zoneAwarenessConfig,
      removalPolicy: props.domainRemovalPolicy
    });

<<<<<<< HEAD
    this.createSSMParameters(domain, props.endpointParameterName, adminUserName, adminUserSecret, props.stage, deployId)

=======
    this.createSSMParameters(domain, adminUserName, adminUserSecret, props.stage, deployId)
>>>>>>> 9eed2d7c
  }
}<|MERGE_RESOLUTION|>--- conflicted
+++ resolved
@@ -99,13 +99,8 @@
     const endpointParameter = endpointParameterName ?? "osClusterEndpoint"
     new StringParameter(this, 'SSMParameterOpenSearchEndpoint', {
       description: 'OpenSearch migration parameter for OpenSearch endpoint',
-<<<<<<< HEAD
       parameterName: `/migration/${stage}/${deployId}/${endpointParameter}`,
-      stringValue: domain.domainEndpoint
-=======
-      parameterName: `/migration/${stage}/${deployId}/osClusterEndpoint`,
       stringValue: `https://${domain.domainEndpoint}:443`
->>>>>>> 9eed2d7c
     });
     
     if (domain.masterUserPassword && !adminUserSecret) {
@@ -222,11 +217,7 @@
       removalPolicy: props.domainRemovalPolicy
     });
 
-<<<<<<< HEAD
     this.createSSMParameters(domain, props.endpointParameterName, adminUserName, adminUserSecret, props.stage, deployId)
 
-=======
-    this.createSSMParameters(domain, adminUserName, adminUserSecret, props.stage, deployId)
->>>>>>> 9eed2d7c
   }
 }