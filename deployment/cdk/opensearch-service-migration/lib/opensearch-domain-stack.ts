--- conflicted
+++ resolved
@@ -55,10 +55,6 @@
   readonly nodeToNodeEncryptionEnabled?: boolean,
   readonly vpcDetails?: VpcDetails,
   readonly vpcSecurityGroupIds?: string[],
-<<<<<<< HEAD
-  readonly vpcAZCount?: number,
-=======
->>>>>>> f74452f4
   readonly domainRemovalPolicy?: RemovalPolicy,
   readonly domainAccessSecurityGroupParameter?: string
 
@@ -162,13 +158,8 @@
         secretStringValue: SecretValue.unsafePlainText("myStrongPassword123!")
       })
     }
-<<<<<<< HEAD
-    const zoneAwarenessConfig: ZoneAwarenessConfig|undefined = props.vpcAZCount && props.vpcAZCount > 1 ?
-        {enabled: true, availabilityZoneCount: props.vpcAZCount} : undefined
-=======
     const zoneAwarenessConfig: ZoneAwarenessConfig|undefined = props.vpcDetails?.azCount && props.vpcDetails.azCount > 1 ?
         {enabled: true, availabilityZoneCount: props.vpcDetails.azCount} : undefined;
->>>>>>> f74452f4
 
     // If specified, these subnets will be selected to place the Domain nodes in. Otherwise, this is not provided
     // to the Domain as it has existing behavior to select private subnets from a given VPC
