--- conflicted
+++ resolved
@@ -1,14 +1,11 @@
 package org.opensearch.migrations.tracing;
 
-<<<<<<< HEAD
 import io.opentelemetry.api.metrics.DoubleHistogram;
 import io.opentelemetry.api.metrics.LongCounter;
 import io.opentelemetry.api.metrics.Meter;
 import lombok.AllArgsConstructor;
 import lombok.extern.slf4j.Slf4j;
 
-=======
->>>>>>> c131e8e6
 import java.util.List;
 import java.util.stream.Collectors;
 import java.util.stream.DoubleStream;
@@ -52,7 +49,6 @@
         this(meter, fromActivityName(activityName));
     }
 
-<<<<<<< HEAD
     public CommonScopedMetricInstruments(Meter meter, String activityName,
                                          double firstBucketSize, double lastBucketCeiling) {
         this(meter, fromActivityName(activityName), getBuckets(firstBucketSize, lastBucketCeiling));
@@ -80,27 +76,6 @@
         var buckets = getExponentialBucketsBetween(firstBucketSize, lastBucketCeiling, 2.0);
         log.atTrace().setMessage(() -> "Setting buckets to " +
                 buckets.stream().map(x -> "" + x).collect(Collectors.joining(",", "[", "]"))).log();
-=======
-    public CommonScopedMetricInstruments(
-        Meter meter,
-        String activityName,
-        double firstBucketSize,
-        double lastBucketCeiling
-    ) {
-        this(meter, activityName, getBuckets(activityName, firstBucketSize, lastBucketCeiling));
-    }
-
-    private static List<Double> getBuckets(String activityName, double firstBucketSize, double lastBucketCeiling) {
-        var buckets = getExponentialBucketsBetween(firstBucketSize, lastBucketCeiling, 2.0);
-        log.atInfo()
-            .setMessage(
-                () -> "Setting buckets for "
-                    + activityName
-                    + " to "
-                    + buckets.stream().map(x -> "" + x).collect(Collectors.joining(",", "[", "]"))
-            )
-            .log();
->>>>>>> c131e8e6
         return buckets;
     }
 
@@ -123,17 +98,4 @@
             return tmp;
         }).takeWhile(v -> v <= lastBucketCeiling).boxed().collect(Collectors.toList());
     }
-<<<<<<< HEAD
-=======
-
-    public CommonScopedMetricInstruments(Meter meter, String activityName, List<Double> buckets) {
-        super(meter, activityName);
-        contextCounter = meter.counterBuilder(activityName + "Count").build();
-        var durationBuilder = meter.histogramBuilder(activityName + "Duration").setUnit("ms");
-        if (buckets != null) {
-            durationBuilder = durationBuilder.setExplicitBucketBoundariesAdvice(buckets);
-        }
-        contextDuration = durationBuilder.build();
-    }
->>>>>>> c131e8e6
 }