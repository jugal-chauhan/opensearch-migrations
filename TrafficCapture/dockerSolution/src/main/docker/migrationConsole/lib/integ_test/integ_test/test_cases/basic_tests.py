--- conflicted
+++ resolved
@@ -1,12 +1,7 @@
 import logging
 from ..cluster_version import (
-<<<<<<< HEAD
     ElasticsearchV1_X, ElasticsearchV2_X, ElasticsearchV5_X, ElasticsearchV6_X, ElasticsearchV7_X,
-    OpensearchV1_X, OpensearchV2_X
-=======
-    ElasticsearchV1_X, ElasticsearchV2_X, ElasticsearchV5_X, ElasticsearchV7_X,
     OpensearchV1_X, OpensearchV2_X, OpensearchV3_X
->>>>>>> dcea5fa2
 )
 from .ma_argo_test_base import MATestBase, MigrationType, MATestUserArguments
 
@@ -25,12 +20,10 @@
             (ElasticsearchV2_X, OpensearchV3_X),
             (ElasticsearchV5_X, OpensearchV1_X),
             (ElasticsearchV5_X, OpensearchV2_X),
-<<<<<<< HEAD
+            (ElasticsearchV5_X, OpensearchV3_X),
             (ElasticsearchV6_X, OpensearchV1_X),
             (ElasticsearchV6_X, OpensearchV2_X),
-=======
-            (ElasticsearchV5_X, OpensearchV3_X),
->>>>>>> dcea5fa2
+            (ElasticsearchV6_X, OpensearchV3_X),
             (ElasticsearchV7_X, OpensearchV1_X),
             (ElasticsearchV7_X, OpensearchV2_X),
             (ElasticsearchV7_X, OpensearchV3_X),
