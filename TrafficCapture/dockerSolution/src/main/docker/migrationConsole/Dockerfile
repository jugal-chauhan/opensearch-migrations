FROM migrations/elasticsearch_client_test_console:latest

<<<<<<< HEAD
RUN apt-get update && \
    apt-get install -y --no-install-recommends python3.9 python3-pip python3-dev openjdk-11-jre-headless wget gcc libc-dev git curl vim jq unzip less && \
    apt-get clean

=======
COPY lib /root/lib

RUN pip3 install -r /root/lib/osiMigrationLib/requirements.txt
>>>>>>> 433025cc
RUN mkdir /root/kafka-tools
RUN mkdir /root/kafka-tools/aws
WORKDIR /root/kafka-tools
# Get kafka distribution and unpack to 'kafka'
RUN wget -qO- https://archive.apache.org/dist/kafka/3.6.0/kafka_2.13-3.6.0.tgz | tar --transform 's!^[^/]*!kafka!' -xvz
RUN wget -O kafka/libs/msk-iam-auth.jar https://github.com/aws/aws-msk-iam-auth/releases/download/v2.0.3/aws-msk-iam-auth-2.0.3-all.jar
WORKDIR /root

# Add Traffic Replayer jars for running KafkaPrinter from this container
COPY build/jars /root/kafka-tools/replayer-jars
RUN printf "#!/bin/sh\njava -cp `echo /root/kafka-tools/replayer-jars/*.jar | tr \   :` \"\$@\" " > /root/kafka-tools/runJavaWithClasspath.sh
RUN chmod +x /root/kafka-tools/runJavaWithClasspath.sh

<<<<<<< HEAD
# Copy libraries and requirements.txt that need to be installed
COPY lib /root/lib
COPY requirements.txt /root/requirements.txt
RUN pip3 install -r /root/requirements.txt -r /root/lib/osiMigrationLib/requirements.txt

COPY runTestBenchmarks.sh /root/
COPY humanReadableLogs.py /root/
COPY simpleDocumentGenerator.py /root/
COPY catIndices.sh /root/
COPY showFetchMigrationCommand.sh /root/
COPY setupIntegTests.sh /root/
COPY osiMigration.py /root/
=======
>>>>>>> 433025cc
COPY osiPipelineTemplate.yaml /root/
COPY msk-iam-auth.properties /root/kafka-tools/aws
COPY kafkaCmdRef.md /root/kafka-tools

COPY humanReadableLogs.py /root/
RUN chmod ug+x /root/humanReadableLogs.py

COPY setupIntegTests.sh /root/
RUN chmod ug+x /root/setupIntegTests.sh

COPY showFetchMigrationCommand.sh /root/
RUN chmod ug+x /root/showFetchMigrationCommand.sh

COPY osiMigration.py /root/
RUN chmod ug+x /root/osiMigration.py

COPY kafkaExport.sh /root/kafka-tools
RUN chmod ug+x /root/kafka-tools/kafkaExport.sh

RUN pip install -e /root/lib/console_link/

# Experimental console API, not started by default
COPY console_api /root/console_api
RUN pip3 install -r /root/console_api/requirements.txt
#CMD python3 /root/console_api/manage.py runserver_plus 0.0.0.0:8000

CMD tail -f /dev/null<|MERGE_RESOLUTION|>--- conflicted
+++ resolved
@@ -1,17 +1,11 @@
 FROM migrations/elasticsearch_client_test_console:latest
 
-<<<<<<< HEAD
-RUN apt-get update && \
-    apt-get install -y --no-install-recommends python3.9 python3-pip python3-dev openjdk-11-jre-headless wget gcc libc-dev git curl vim jq unzip less && \
-    apt-get clean
-
-=======
 COPY lib /root/lib
 
 RUN pip3 install -r /root/lib/osiMigrationLib/requirements.txt
->>>>>>> 433025cc
 RUN mkdir /root/kafka-tools
 RUN mkdir /root/kafka-tools/aws
+
 WORKDIR /root/kafka-tools
 # Get kafka distribution and unpack to 'kafka'
 RUN wget -qO- https://archive.apache.org/dist/kafka/3.6.0/kafka_2.13-3.6.0.tgz | tar --transform 's!^[^/]*!kafka!' -xvz
@@ -23,21 +17,6 @@
 RUN printf "#!/bin/sh\njava -cp `echo /root/kafka-tools/replayer-jars/*.jar | tr \   :` \"\$@\" " > /root/kafka-tools/runJavaWithClasspath.sh
 RUN chmod +x /root/kafka-tools/runJavaWithClasspath.sh
 
-<<<<<<< HEAD
-# Copy libraries and requirements.txt that need to be installed
-COPY lib /root/lib
-COPY requirements.txt /root/requirements.txt
-RUN pip3 install -r /root/requirements.txt -r /root/lib/osiMigrationLib/requirements.txt
-
-COPY runTestBenchmarks.sh /root/
-COPY humanReadableLogs.py /root/
-COPY simpleDocumentGenerator.py /root/
-COPY catIndices.sh /root/
-COPY showFetchMigrationCommand.sh /root/
-COPY setupIntegTests.sh /root/
-COPY osiMigration.py /root/
-=======
->>>>>>> 433025cc
 COPY osiPipelineTemplate.yaml /root/
 COPY msk-iam-auth.properties /root/kafka-tools/aws
 COPY kafkaCmdRef.md /root/kafka-tools
