apiVersion: argoproj.io/v1alpha1
kind: WorkflowTemplate
metadata:
  name: cluster-templates
spec:
  serviceAccountName: argo-workflow-executor
  
  templates:
    - name: elasticsearch-1-5-single-node
      inputs:
        parameters:
          - name: cluster-name
          - name: namespace
      container:
        image: dtzar/helm-kubectl:latest
        command: [ sh, -c ]
        args:
          - |
            set -euo pipefail
            CLUSTER_NAME='{{inputs.parameters.cluster-name}}'
            NAMESPACE='{{inputs.parameters.namespace}}'

            # 1) Write ES 1.5 config to a file, then create/update the ConfigMap idempotently
            cat > /tmp/elasticsearch.yml <<'ESCFG'
            cluster.name: __CLUSTER_NAME__
            network.host: 0.0.0.0
            http.host: 0.0.0.0
            transport.host: 0.0.0.0
            discovery.zen.minimum_master_nodes: 1
            discovery.zen.ping.multicast.enabled: false
            bootstrap.system_call_filter: false
            cloud.aws.region: us-east-2
            cloud.aws.protocol: http
            cloud.aws.s3.endpoint: http://localstack:4566
            ESCFG
            # inject cluster name into the file
            sed -i "s/__CLUSTER_NAME__/${CLUSTER_NAME}/g" /tmp/elasticsearch.yml

            kubectl create configmap "${CLUSTER_NAME}-config" \
              --from-file=elasticsearch.yml=/tmp/elasticsearch.yml \
              -n "${NAMESPACE}" \
              --dry-run=client -o yaml | \
              kubectl label --local -f - migration-test=true cluster-name=${CLUSTER_NAME} -o yaml | \
              kubectl apply -f -

            # 2) Create/update AWS creds secret (for the ES 1.5 cloud-aws plugin to pick up)
            kubectl create secret generic "${CLUSTER_NAME}-aws" \
              --from-literal=AWS_ACCESS_KEY_ID=test \
              --from-literal=AWS_SECRET_ACCESS_KEY=test \
              -n "${NAMESPACE}" \
              --dry-run=client -o yaml | \
              kubectl label --local -f - migration-test=true cluster-name=${CLUSTER_NAME} -o yaml | \
              kubectl apply -f -

            # 3) Apply the Deployment + Service with PATHS for carlchinatomby/elasticsearch:1.5.2-arm64
            cat <<EOF | kubectl apply -f -
            apiVersion: apps/v1
            kind: Deployment
            metadata:
              name: ${CLUSTER_NAME}
              namespace: ${NAMESPACE}
              labels:
                app: ${CLUSTER_NAME}
                migration-test: "true"
                cluster-name: ${CLUSTER_NAME}
            spec:
              replicas: 1
              selector:
                matchLabels:
                  app: ${CLUSTER_NAME}
              template:
                metadata:
                  labels:
                    app: ${CLUSTER_NAME}
                    migration-test: "true"
                    cluster-name: ${CLUSTER_NAME}
                spec:
                  securityContext:
                    runAsUser: 1000
                    runAsGroup: 1000
                    fsGroup: 1000
                  initContainers:
                    - name: install-s3-plugin
                      image: elasticsearch:1.5.2
                      command: ["sh","-c"]
                      args:
                        - |
                          set -e
                          echo "Starting plugin installation as user $(id)"
                          cd /tmp
                          echo "Downloading plugin..."
                          wget --no-check-certificate --timeout=30 --tries=3 https://download.elastic.co/elasticsearch/elasticsearch-cloud-aws/elasticsearch-cloud-aws-2.5.1.zip || {
                            echo "wget failed, trying curl..."
                            curl -k -L -o elasticsearch-cloud-aws-2.5.1.zip https://download.elastic.co/elasticsearch/elasticsearch-cloud-aws/elasticsearch-cloud-aws-2.5.1.zip
                          }
                          echo "Extracting plugin..."
                          unzip -q elasticsearch-cloud-aws-2.5.1.zip
                          echo "Creating plugin directory..."
                          mkdir -p /usr/share/elasticsearch/plugins/cloud-aws
                          echo "Copying plugin files..."
                          cp *.jar /usr/share/elasticsearch/plugins/cloud-aws/
                          echo "Setting permissions..."
                          chmod -R 755 /usr/share/elasticsearch/plugins/cloud-aws
                          echo "S3 plugin installed successfully"
                          ls -la /usr/share/elasticsearch/plugins/cloud-aws/
                      volumeMounts:
                        - name: plugins
                          mountPath: /usr/share/elasticsearch/plugins
                      securityContext:
                        runAsUser: 1000
                        runAsGroup: 1000
                        runAsNonRoot: true
                  containers:
                    - name: elasticsearch
                      image: elasticsearch:1.5.2
                      imagePullPolicy: IfNotPresent
                      env:
                        - name: ES_HEAP_SIZE
                          value: "512m"
                      envFrom:
                        - secretRef:
                            name: ${CLUSTER_NAME}-aws
                      command: ["/bin/sh","-lc"]
                      args:
                        - >
                          exec /usr/share/elasticsearch/bin/elasticsearch
                            -Des.path.conf=/usr/share/elasticsearch/config
                            -Des.path.data=/usr/share/elasticsearch/data
                            -Des.path.logs=/usr/share/elasticsearch/logs
                            -Des.network.host=0.0.0.0
                            -Des.http.host=0.0.0.0
                            -Des.transport.host=0.0.0.0
                            -Des.cluster.name={{inputs.parameters.cluster-name}}
                            -Des.discovery.zen.minimum_master_nodes=1
                            -Des.bootstrap.system_call_filter=false
                            -Djava.net.preferIPv4Stack=true
                      ports:
                        - containerPort: 9200
                          name: http
                        - containerPort: 9300
                          name: transport
                      readinessProbe:
                        httpGet:
                          path: /
                          port: 9200
                        initialDelaySeconds: 5
                        periodSeconds: 3
                        failureThreshold: 20
                      resources:
                        requests:
                          cpu: "500m"
                          memory: "1Gi"
                        limits:
                          cpu: "1000m"
                          memory: "2Gi"
                      volumeMounts:
                        # Mount ONLY the file (ConfigMap is read-only; avoids scripts/dir creation error)
                        - name: elasticsearch-config
                          mountPath: /usr/share/elasticsearch/config/elasticsearch.yml
                          subPath: elasticsearch.yml
                        # Writable locations
                        - name: elasticsearch-data
                          mountPath: /usr/share/elasticsearch/data
                        - name: elasticsearch-logs
                          mountPath: /usr/share/elasticsearch/logs
                        # Persist the plugin installed in init container
                        - name: plugins
                          mountPath: /usr/share/elasticsearch/plugins
                  volumes:
                    - name: elasticsearch-config
                      configMap:
                        name: ${CLUSTER_NAME}-config
                    - name: elasticsearch-data
                      emptyDir: {}
                    - name: elasticsearch-logs
                      emptyDir: {}
                    - name: plugins
                      emptyDir: {}
            ---
            apiVersion: v1
            kind: Service
            metadata:
              name: ${CLUSTER_NAME}
              namespace: ${NAMESPACE}
              labels:
                app: ${CLUSTER_NAME}
                migration-test: "true"
                cluster-name: ${CLUSTER_NAME}
            spec:
              selector:
                app: ${CLUSTER_NAME}
              ports:
                - name: http
                  port: 9200
                  targetPort: 9200
                - name: transport
                  port: 9300
                  targetPort: 9300
            EOF

            # 4) Emit cluster config as output
            cat > /tmp/cluster-config.json <<EOF
            {
              "endpoint": "http://${CLUSTER_NAME}:9200",
              "allow_insecure": true,
              "no_auth": null,
              "version": "ES_1.5"
            }
            EOF

            kubectl create configmap ${CLUSTER_NAME}-migration-config \
              --from-file=cluster-config=/tmp/cluster-config.json \
              -n ${NAMESPACE} \
              --dry-run=client -o yaml | kubectl apply -f -

            echo "Elasticsearch 1.5 cluster created successfully (ARM-compatible with correct paths)."
            echo "Cluster config:"
            cat /tmp/cluster-config.json
      outputs:
        parameters:
          - name: cluster-config
            valueFrom:
              path: /tmp/cluster-config.json

    # Elasticsearch 2.4 Single Node Template - Inline Manifests
    - name: elasticsearch-2-4-single-node
      inputs:
        parameters:
          - name: cluster-name
          - name: namespace
      container:
        image: dtzar/helm-kubectl:latest
        command: [sh, -c]
        args:
          - |
            set -euo pipefail
            CLUSTER_NAME='{{inputs.parameters.cluster-name}}'
            NAMESPACE='{{inputs.parameters.namespace}}'

            # 1) Write ES 2.4 config to a file, then create/update the ConfigMap idempotently
            cat > /tmp/elasticsearch.yml <<'ESCFG'
            cluster.name: __CLUSTER_NAME__
            network.host: 0.0.0.0
            http.host: 0.0.0.0
            transport.host: 0.0.0.0
            discovery.zen.minimum_master_nodes: 1
            bootstrap.system_call_filter: false
            cloud.aws.region: us-east-2
            cloud.aws.protocol: http
            cloud.aws.s3.endpoint: http://localstack:4566
            ESCFG
            # inject cluster name into the file
            sed -i "s/__CLUSTER_NAME__/${CLUSTER_NAME}/g" /tmp/elasticsearch.yml

            kubectl create configmap "${CLUSTER_NAME}-config" \
              --from-file=elasticsearch.yml=/tmp/elasticsearch.yml \
              -n "${NAMESPACE}" \
              --dry-run=client -o yaml | \
              kubectl label --local -f - migration-test=true cluster-name=${CLUSTER_NAME} -o yaml | \
              kubectl apply -f -

            # 2) Create/update AWS creds secret (for the ES 2.4 cloud-aws plugin to pick up)
            kubectl create secret generic "${CLUSTER_NAME}-aws" \
              --from-literal=AWS_ACCESS_KEY_ID=test \
              --from-literal=AWS_SECRET_ACCESS_KEY=test \
              -n "${NAMESPACE}" \
              --dry-run=client -o yaml | \
              kubectl label --local -f - migration-test=true cluster-name=${CLUSTER_NAME} -o yaml | \
              kubectl apply -f -

            # 3) Apply the Deployment + Service that mirror our proven setup
            cat <<EOF | kubectl apply -f -
            apiVersion: apps/v1
            kind: Deployment
            metadata:
              name: ${CLUSTER_NAME}
              namespace: ${NAMESPACE}
              labels:
                app: ${CLUSTER_NAME}
                migration-test: "true"
                cluster-name: ${CLUSTER_NAME}
            spec:
              replicas: 1
              selector:
                matchLabels:
                  app: ${CLUSTER_NAME}
              template:
                metadata:
                  labels:
                    app: ${CLUSTER_NAME}
                    migration-test: "true"
                    cluster-name: ${CLUSTER_NAME}
                spec:
                  securityContext:
                    runAsUser: 1000
                    runAsGroup: 1000
                    fsGroup: 1000
                  initContainers:
                    - name: install-s3-plugin
                      image: elasticsearch:2.4.6
                      command: ["sh","-c"]
                      args:
                        - /usr/share/elasticsearch/bin/plugin install cloud-aws
                      volumeMounts:
                        - name: plugins
                          mountPath: /usr/share/elasticsearch/plugins
                      securityContext:
                        runAsUser: 1000
                        runAsGroup: 1000
                        runAsNonRoot: true
                  containers:
                    - name: elasticsearch
                      image: elasticsearch:2.4.6
                      imagePullPolicy: IfNotPresent
                      envFrom:
                        - secretRef:
                            name: ${CLUSTER_NAME}-aws
                      command: ["/bin/sh","-lc"]
                      args:
                        - >
                          exec /usr/share/elasticsearch/bin/elasticsearch
                            -Des.path.conf=/usr/share/elasticsearch/config
                            -Des.network.host=0.0.0.0
                            -Des.http.host=0.0.0.0
                            -Des.transport.host=0.0.0.0
                            -Des.discovery.zen.minimum_master_nodes=1
                            -Des.bootstrap.system_call_filter=false
                            -Djava.net.preferIPv4Stack=true
                      ports:
                        - containerPort: 9200
                          name: http
                        - containerPort: 9300
                          name: transport
                      readinessProbe:
                        httpGet:
                          path: /
                          port: 9200
                        initialDelaySeconds: 5
                        periodSeconds: 3
                        failureThreshold: 20
                      resources:
                        requests:
                          cpu: "500m"
                          memory: "1Gi"
                        limits:
                          cpu: "1000m"
                          memory: "2Gi"
                      volumeMounts:
                        # Mount ONLY the file (ConfigMap is read-only; avoids scripts/dir creation error)
                        - name: elasticsearch-config
                          mountPath: /usr/share/elasticsearch/config/elasticsearch.yml
                          subPath: elasticsearch.yml
                        # Writable locations
                        - name: elasticsearch-data
                          mountPath: /usr/share/elasticsearch/data
                        - name: elasticsearch-logs
                          mountPath: /usr/share/elasticsearch/logs
                        # Persist the plugin installed in init container
                        - name: plugins
                          mountPath: /usr/share/elasticsearch/plugins
                  volumes:
                    - name: elasticsearch-config
                      configMap:
                        name: ${CLUSTER_NAME}-config
                    - name: elasticsearch-data
                      emptyDir: {}
                    - name: elasticsearch-logs
                      emptyDir: {}
                    - name: plugins
                      emptyDir: {}
            ---
            apiVersion: v1
            kind: Service
            metadata:
              name: ${CLUSTER_NAME}
              namespace: ${NAMESPACE}
              labels:
                app: ${CLUSTER_NAME}
                migration-test: "true"
                cluster-name: ${CLUSTER_NAME}
            spec:
              selector:
                app: ${CLUSTER_NAME}
              ports:
                - name: http
                  port: 9200
                  targetPort: 9200
                - name: transport
                  port: 9300
                  targetPort: 9300
            EOF

            # 4) Emit cluster config as output
            cat > /tmp/cluster-config.json <<EOF
            {
              "endpoint": "http://${CLUSTER_NAME}:9200",
              "allow_insecure": true,
              "no_auth": null,
              "version": "ES_2.4"
            }
            EOF

            kubectl create configmap ${CLUSTER_NAME}-migration-config \
              --from-file=cluster-config=/tmp/cluster-config.json \
              -n ${NAMESPACE} \
              --dry-run=client -o yaml | kubectl apply -f -

            echo "Elasticsearch 2.4 cluster created successfully (manifests inline)."
            echo "Cluster config:"
            cat /tmp/cluster-config.json
      outputs:
        parameters:
          - name: cluster-config
            valueFrom:
              path: /tmp/cluster-config.json

    # Elasticsearch 5.6 Single Node Template
    - name: elasticsearch-5-6-single-node
      inputs:
        parameters:
          - name: cluster-name
          - name: namespace
      container:
        image: dtzar/helm-kubectl:latest
        command: [sh, -c]
        args:
          - |
            # Add Elasticsearch Helm repository
            helm repo add elastic https://helm.elastic.co
            helm repo update
            
            # Create Elasticsearch configuration for ES 5.6.16
            cat > /tmp/elasticsearch.yml << EOF
            bootstrap.system_call_filter: false
            network.host: 0.0.0.0
            cloud.aws.access_key: test
            cloud.aws.secret_key: test
            cloud.aws.region: us-east-2
            discovery.zen.minimum_master_nodes: 1
            EOF
            
            # Create Helm values file for ES 5.6.16
            cat > /tmp/es-values.yaml << 'EOF'
            fullnameOverride: {{inputs.parameters.cluster-name}}
            image: "docker.elastic.co/elasticsearch/elasticsearch"
            imageTag: "5.6.16"
            antiAffinity: "soft"
            esJavaOpts: "-Xmx512m -Xms512m"
            protocol: "http"
            replicas: 1
            createCert: false
            clusterHealthCheckParams: "wait_for_status=yellow&timeout=3s"
            readinessProbe:
              failureThreshold: 5
              successThreshold: 2
            extraEnvs:
              - name: "cluster.initial_master_nodes"
                value: ""
              - name: "node.roles"
                value: ""
            persistence:
              enabled: false
            
            extraInitContainers:
              - name: install-s3-plugin
                image: docker.elastic.co/elasticsearch/elasticsearch:5.6.16
                command: ["sh", "-c", "bin/elasticsearch-plugin install --batch repository-s3"]
                volumeMounts:
                  - name: plugins
                    mountPath: /usr/share/elasticsearch/plugins
            
            extraVolumes:
              - name: plugins
                emptyDir: {}
            
            extraVolumeMounts:
              - name: plugins
                mountPath: /usr/share/elasticsearch/plugins
            EOF
            
            # Install Elasticsearch 5.6.16
            helm install {{inputs.parameters.cluster-name}} elastic/elasticsearch \
              --version 8.5.1 \
              --namespace {{inputs.parameters.namespace}} \
              --values /tmp/es-values.yaml \
              --set-file esConfig."elasticsearch\.yml"=/tmp/elasticsearch.yml
            
            # Generate cluster configuration output
            cat > /tmp/cluster-config.json << EOF
            {
              "endpoint": "http://{{inputs.parameters.cluster-name}}:9200",
              "allow_insecure": true,
              "no_auth": null,
              "version": "ES_5.6"
            }
            EOF

            kubectl create configmap {{inputs.parameters.cluster-name}}-migration-config \
              --from-file=cluster-config=/tmp/cluster-config.json \
              --namespace {{inputs.parameters.namespace}}
            
            echo "Elasticsearch 5.6.16 cluster"
            echo "Cluster config:"
            cat /tmp/cluster-config.json
      outputs:
        parameters:
          - name: cluster-config
            valueFrom:
              path: /tmp/cluster-config.json

    # Elasticsearch 7.10 Single Node Template
    - name: elasticsearch-7-10-single-node
      inputs:
        parameters:
          - name: cluster-name
          - name: namespace
      container:
        image: dtzar/helm-kubectl:latest
        command: [sh, -c]
        args:
          - |
            # Add Elasticsearch Helm repository
            helm repo add elastic https://helm.elastic.co
            helm repo update
            
            cat > /tmp/elasticsearch.yml << EOF
            network.host: 0.0.0.0
            discovery.type: single-node
            EOF
            
            cat > /tmp/es-values.yaml << 'EOF'
            fullnameOverride: {{inputs.parameters.cluster-name}}
            image: "docker.elastic.co/elasticsearch/elasticsearch-oss"
            imageTag: "7.10.2"
            antiAffinity: "soft"
            esJavaOpts: "-Xmx512m -Xms512m"
            protocol: "http"
            replicas: 1
            createCert: false
            clusterHealthCheckParams: "wait_for_status=yellow&timeout=3s"
            readinessProbe:
              failureThreshold: 5
              successThreshold: 2
            extraEnvs:
              - name: node.roles
                value: "master,data,ingest"
              - name: "cluster.initial_master_nodes"
                value: ""
              - name: "AWS_REGION"
                value: "us-east-2"
            
              
            persistence:
              enabled: false
            
            extraInitContainers:
              - name: install-s3-plugin
                image: docker.elastic.co/elasticsearch/elasticsearch-oss:7.10.2
                command: ["sh", "-c", "bin/elasticsearch-plugin install --batch repository-s3"]
                volumeMounts:
                  - name: plugins
                    mountPath: /usr/share/elasticsearch/plugins
              - name: inject-aws-creds
                image: docker.elastic.co/elasticsearch/elasticsearch-oss:7.10.2
                command:
                  - sh
                  - -c
                  - |
                    set -e
                    echo "Creating Elasticsearch keystore and adding AWS credentials"
                    bin/elasticsearch-keystore create -f
                    echo "test" | bin/elasticsearch-keystore add --stdin s3.client.default.access_key --force
                    echo "test" | bin/elasticsearch-keystore add --stdin s3.client.default.secret_key --force
                    chown 1000:0 /usr/share/elasticsearch/config/elasticsearch.keystore
                    chmod 600 /usr/share/elasticsearch/config/elasticsearch.keystore
                    # Copy keystore to shared volume location
                    cp /usr/share/elasticsearch/config/elasticsearch.keystore /shared/elasticsearch.keystore
                    echo "Keystore created and saved to shared volume"
                volumeMounts:
                  - name: elasticsearch-keystore
                    mountPath: /shared
                    
            
            extraVolumes:
              - name: plugins
                emptyDir: {}
              - name: elasticsearch-keystore
                emptyDir: {}
            
            extraVolumeMounts:
              - name: plugins
                mountPath: /usr/share/elasticsearch/plugins
              - name: elasticsearch-keystore
                mountPath: /usr/share/elasticsearch/config/elasticsearch.keystore
                subPath: elasticsearch.keystore
            EOF
            
            helm install {{inputs.parameters.cluster-name}} elastic/elasticsearch \
              --version 8.5.1 \
              --namespace {{inputs.parameters.namespace}} \
              --values /tmp/es-values.yaml \
              --set-file esConfig."elasticsearch\.yml"=/tmp/elasticsearch.yml
            
            # Generate cluster configuration output
            cat > /tmp/cluster-config.json << EOF
            {
              "endpoint": "http://{{inputs.parameters.cluster-name}}:9200",
              "allow_insecure": true,
              "no_auth": null,
              "version": "ES_7.10"
            }
            EOF

            kubectl create configmap {{inputs.parameters.cluster-name}}-migration-config \
              --from-file=cluster-config=/tmp/cluster-config.json \
              --namespace {{inputs.parameters.namespace}}
            
            echo "Elasticsearch 7.10 cluster"
            echo "Cluster config:"
            cat /tmp/cluster-config.json
      outputs:
        parameters:
          - name: cluster-config
            valueFrom:
              path: /tmp/cluster-config.json

    # Elasticsearch 8.18 Single Node Template
    - name: elasticsearch-8-18-single-node
      inputs:
        parameters:
          - name: cluster-name
          - name: namespace
      container:
<<<<<<< HEAD
        image: bitnamisecure/kubectl:latest
        command: [sh, -c]
        args:
          - |
            set -eu
            
            NS="{{inputs.parameters.namespace}}"
            NAME="{{inputs.parameters.cluster-name}}"
            ECK_NS="elastic-system"
            ECK_VER="2.15.0"
            
            # Ensure target namespace exists
            kubectl get ns "${NS}" >/dev/null 2>&1 || kubectl create ns "${NS}"
            
            # --- Ensure ECK operator (CRDs + deployment) is installed (idempotent) ---
            if ! kubectl get crd elasticsearches.elasticsearch.k8s.elastic.co >/dev/null 2>&1; then
              echo "[ECK] Installing CRDs ${ECK_VER}…"
              kubectl apply -f "https://download.elastic.co/downloads/eck/${ECK_VER}/crds.yaml"
              
              # Wait for key CRDs to be Established
              kubectl wait --for=condition=Established --timeout=120s \
                crd/elasticsearches.elasticsearch.k8s.elastic.co \
                crd/kibanas.kibana.k8s.elastic.co \
                crd/enterprisesearches.app.k8s.elastic.co || true
            fi
    
            # Ensure operator namespace exists
            kubectl get ns "${ECK_NS}" >/dev/null 2>&1 || kubectl create ns "${ECK_NS}"
    
            # Install/upgrade operator (safe if already present)
            echo "[ECK] Installing/upgrading operator ${ECK_VER}…"
            kubectl apply -f "https://download.elastic.co/downloads/eck/${ECK_VER}/operator.yaml"
    
            # Wait for operator to be available
            kubectl rollout status deploy/elastic-operator -n "${ECK_NS}" --timeout=300s
    
            # Optional: wait for webhook registration (helps avoid admission races)
            for i in $(seq 1 60); do
              if kubectl get validatingwebhookconfiguration elastic-webhook.k8s.elastic.co >/dev/null 2>&1; then
                echo "[ECK] Webhook registered."
                break
              fi
              sleep 2
            done
            # --- ECK ready ---
            
            # Secret with S3 creds -> will be written into the keystore by ECK
            cat > /tmp/es-s3-credentials.yaml <<EOF
            apiVersion: v1
            kind: Secret
            metadata:
              name: ${NAME}-s3-credentials
              namespace: ${NS}
            type: Opaque
            stringData:
              s3.client.default.access_key: test
              s3.client.default.secret_key: test
            EOF
            
            # Elasticsearch CR
            cat > /tmp/es.yaml <<EOF
            apiVersion: elasticsearch.k8s.elastic.co/v1
            kind: Elasticsearch
            metadata:
              name: ${NAME}
              namespace: ${NS}
            spec:
              version: 8.18.4
              http:
                tls:
                  selfSignedCertificate:
                    disabled: true
              nodeSets:
              - name: default
                count: 1
                config:
                  xpack.security.enabled: false
                  xpack.security.enrollment.enabled: false
                  xpack.security.http.ssl.enabled: false
                  xpack.security.transport.ssl.enabled: false
                  xpack.ml.enabled: false
                  xpack.watcher.enabled: false
                  discovery.type: single-node
                  network.host: 0.0.0.0
                  node.max_local_storage_nodes: 1
            
                  # LocalStack S3 client config
                  s3.client.default.endpoint: http://localstack.${NS}.svc.cluster.local:4566
                  s3.client.default.path_style_access: true
                  s3.client.default.region: us-east-2
                
                secureSettings:
                  - secretName: ${NAME}-s3-credentials
                
                podTemplate:
                  spec:
                    containers:
                      - name: elasticsearch
                        env:
                          - name: ES_JAVA_OPTS
                            value: "-Xms512m -Xmx512m"
                          - name: "AWS_REGION"
                            value: "us-east-2"
                        volumeMounts:
                          - name: elasticsearch-data
                            mountPath: /usr/share/elasticsearch/data
                    volumes:
                      - name: elasticsearch-data
                        emptyDir: {}
                
                # Force ephemeral data: no PVCs
                volumeClaimTemplates: []
            EOF

            # Apply resources
            kubectl apply -f /tmp/es-s3-credentials.yaml
            kubectl apply -f /tmp/es.yaml
            
            # Wait for ECK to bring up the node
            # Try 'ready' condition first, fall back to check health via service
            SVC="${NAME}-es-http"
            # Wait for service to exist
            for i in $(seq 1 90); do
              if kubectl -n "${NS}" get svc "${SVC}" >/dev/null 2>&1; then break; fi
              sleep 2
            done
            
            # Wait for HTTP 200 on /
            for i in $(seq 1 120); do
              if kubectl -n "${NS}" run --rm -i --restart=Never tmp-curl-$$ --image=curlimages/curl:8.8.0 -- \
                -sS --max-time 2 "http://${SVC}.${NS}.svc:9200/" >/dev/null 2>&1; then
                break
              fi
              sleep 2
            done
            
            # Emit cluster-config.json
            cat > /tmp/cluster-config.json <<EOF
            {
              "endpoint": "http://${SVC}:9200",
              "allow_insecure": true,
              "no_auth": null,
              "version": "ES_8.18.4"
            }
            EOF

            kubectl create configmap ${NAME}-migration-config \
              --from-file=cluster-config=/tmp/cluster-config.json \
              --namespace ${NS} \
              --dry-run=client -o yaml | kubectl apply -f -
              
            echo "Elasticsearch ${NAME} ready at http://${SVC}:9200"
=======
        image: dtzar/helm-kubectl:latest
        command: [sh, -c]
        args:
          - |
            # Add Elasticsearch Helm repository
            helm repo add elastic https://helm.elastic.co
            helm repo update
            
            cat > /tmp/elasticsearch.yml << 'EOF'
            network.host: 0.0.0.0
            discovery.type: single-node
            xpack.security.enabled: false
            xpack.security.enrollment.enabled: false
            xpack.security.http.ssl.enabled: false
            xpack.security.transport.ssl.enabled: false
            xpack.ml.enabled: false
            xpack.watcher.enabled: false
            s3.client.default.endpoint: http://localstack.ma.svc.cluster.local:4566
            s3.client.default.path_style_access: true
            s3.client.default.protocol: http
            s3.client.default.region: us-east-2
            EOF
            
            # Helm values for ES 8.19.4 with shared config directory
            cat > /tmp/es-values.yaml << 'EOF'
            fullnameOverride: {{inputs.parameters.cluster-name}}
            image: "docker.elastic.co/elasticsearch/elasticsearch"
            imageTag: "8.18.4"
            antiAffinity: "soft"
            esJavaOpts: "-Xmx1g -Xms1g"
            protocol: "http"
            replicas: 1
            createCert: false
            clusterHealthCheckParams: "wait_for_status=yellow&timeout=3s"
            clusterName: "elasticsearch"
            masterService: ""
            clusterInitialMasterNodes: []
            readinessProbe:
              failureThreshold: 10
              successThreshold: 2
            livenessProbe:
              failureThreshold: 10
            persistence:
              enabled: false
            podDisruptionBudget:
              create: false
              enabled: false
            extraVolumes:
              - name: esconfig
                emptyDir: {}
              - name: esconfigmap
                configMap:
                  name: "{{inputs.parameters.cluster-name}}-config"
            extraEnvs:
              - name: ELASTIC_PASSWORD
                value: "anything"
              - name: "cluster.initial_master_nodes"
                value: ""
            extraVolumeMounts:
              # Make the EmptyDir the live config dir for the main container
              - name: esconfig
                mountPath: /usr/share/elasticsearch/config
    
            extraInitContainers:
              - name: prep-config-and-keystore
                image: docker.elastic.co/elasticsearch/elasticsearch:8.18.4
                command: ["/bin/sh", "-c"]
                args:
                  - |
                    set -e
                    # Use EmptyDir as the live ES_PATH_CONF for both init and main
                    export ES_PATH_CONF=/mnt/esconfig
                  
                    # Seed config directory (don't preserve timestamps/attributes)
                    cp -r /usr/share/elasticsearch/config/* "$ES_PATH_CONF/"
                  
                    # Copy elasticsearch.yml from ConfigMap
                    if [ -f /tmp/cm/elasticsearch.yml ]; then
                      cp -f /tmp/cm/elasticsearch.yml "$ES_PATH_CONF/elasticsearch.yml"
                    fi
                  
                    # Create keystore directly in ES_PATH_CONF (idempotent)
                    bin/elasticsearch-keystore create
                    echo "test" | bin/elasticsearch-keystore add --stdin s3.client.default.access_key
                    echo "test" | bin/elasticsearch-keystore add --stdin s3.client.default.secret_key
                  
                    # Skip chown on mount point, just set permissions on files
                    find "$ES_PATH_CONF" -mindepth 1 -type d -exec chmod 750 {} \;
                    find "$ES_PATH_CONF" -type f -exec chmod 640 {} \;
                    chmod 660 "$ES_PATH_CONF/elasticsearch.keystore"
                volumeMounts:
                  - name: esconfig
                    mountPath: /mnt/esconfig
                  - name: esconfigmap
                    mountPath: /tmp/cm
            EOF
    
            # Install Elasticsearch 8.19.4
            helm uninstall {{inputs.parameters.cluster-name}} --namespace {{inputs.parameters.namespace}}
            
            helm install {{inputs.parameters.cluster-name}} elastic/elasticsearch \
            --version 8.5.1 \
            --namespace {{inputs.parameters.namespace}} \
            --values /tmp/es-values.yaml \
            --set-file esConfig."elasticsearch\.yml"=/tmp/elasticsearch.yml
    
            # Cluster-config output
            cat > /tmp/cluster-config.json << EOF
            {
              "endpoint": "http://{{inputs.parameters.cluster-name}}:9200",
              "allow_insecure": true,
              "no_auth": true,
              "version": "ES_8.18"
            }
            EOF
            
            # Create the elasticsearch.yml ConfigMap
            kubectl create configmap {{inputs.parameters.cluster-name}}-config \
              --from-file=elasticsearch.yml=/tmp/elasticsearch.yml \
              -n {{inputs.parameters.namespace}} \
              --dry-run=client -o yaml | kubectl apply -f -
    
            echo "Elasticsearch 8.18.4 cluster created successfully"
>>>>>>> a97c312d
            echo "Cluster config:"
            cat /tmp/cluster-config.json
      outputs:
        parameters:
          - name: cluster-config
            valueFrom:
              path: /tmp/cluster-config.json

    # OpenSearch 1.3 Single Node Template
    - name: opensearch-1-3-single-node
      inputs:
        parameters:
          - name: cluster-name
          - name: namespace
      container:
        image: dtzar/helm-kubectl:latest
        command: [sh, -c]
        args:
          - |
            # Add OpenSearch Helm repository
            helm repo add opensearch https://opensearch-project.github.io/helm-charts/
            helm repo update
            
            # Create OpenSearch configuration
            cat > /tmp/opensearch.yml << EOF
            cluster.name: {{inputs.parameters.cluster-name}}
            network.host: 0.0.0.0
            discovery.type: single-node
            EOF
            
            # Create OpenSearch values file
            cat > /tmp/opensearch-values.yaml << 'EOF'
            fullnameOverride: {{inputs.parameters.cluster-name}}
            nodeGroup: ""
            image:
              repository: "opensearchproject/opensearch"
              tag: "1.3.20"
            singleNode: true
            replicas: 1
            resources:
              requests:
                cpu: "500m"
                memory: "1Gi"
              limits:
                cpu: "1000m"
                memory: "2Gi"
            persistence:
              enabled: false
            opensearchJavaOpts: "-Xmx1g -Xms1g"
            plugins:
              enabled: true
              installList:
                - "repository-s3"
            EOF
            
            # Install OpenSearch 1.3
            helm install {{inputs.parameters.cluster-name}} opensearch/opensearch \
              --namespace {{inputs.parameters.namespace}} \
              --values /tmp/opensearch-values.yaml \
              --set-file config."opensearch\.yml"=/tmp/opensearch.yml
            
            # Generate cluster configuration output
            cat > /tmp/cluster-config.json << EOF
            {
              "endpoint": "https://{{inputs.parameters.cluster-name}}:9200",
              "allow_insecure": true,
              "version": "OS_1.3",
              "basic_auth": {
                "username": "admin",
                "password": "admin"
              }
            }
            EOF

            kubectl create configmap {{inputs.parameters.cluster-name}}-migration-config \
              --from-file=cluster-config=/tmp/cluster-config.json \
              --namespace {{inputs.parameters.namespace}}
            
            echo "OpenSearch 1.3 cluster created successfully"
            echo "Cluster config:"
            cat /tmp/cluster-config.json
      outputs:
        parameters:
          - name: cluster-config
            valueFrom:
              path: /tmp/cluster-config.json

    # OpenSearch 2.19 Single Node Template
    - name: opensearch-2-19-single-node
      inputs:
        parameters:
          - name: cluster-name
          - name: namespace
      container:
        image: dtzar/helm-kubectl:latest
        command: [sh, -c]
        args:
          - |
            # Add OpenSearch Helm repository
            helm repo add opensearch https://opensearch-project.github.io/helm-charts/
            helm repo update
            
            # Create OpenSearch configuration
            cat > /tmp/opensearch.yml << EOF
            cluster.name: {{inputs.parameters.cluster-name}}
            network.host: 0.0.0.0
            discovery.type: single-node
            EOF
            
            # Create OpenSearch values file
            cat > /tmp/opensearch-values.yaml << 'EOF'
            fullnameOverride: {{inputs.parameters.cluster-name}}
            nodeGroup: ""
            image:
              repository: "opensearchproject/opensearch"
              tag: "2.19.1"
            singleNode: true
            replicas: 1
            extraEnvs:
              - name: "OPENSEARCH_INITIAL_ADMIN_PASSWORD"
                value: "myStrongPassword123!"
            resources:
              requests:
                cpu: "500m"
                memory: "1Gi"
              limits:
                cpu: "1000m"
                memory: "2Gi"
            persistence:
              enabled: false
            opensearchJavaOpts: "-Xmx1g -Xms1g"
            plugins:
              enabled: true
              installList:
                - "repository-s3"
            EOF
            
            # Install OpenSearch 2.19.1
            helm install {{inputs.parameters.cluster-name}} opensearch/opensearch \
              --namespace {{inputs.parameters.namespace}} \
              --values /tmp/opensearch-values.yaml \
              --set-file config."opensearch\.yml"=/tmp/opensearch.yml
            
            # Generate cluster configuration output
            cat > /tmp/cluster-config.json << EOF
            {
              "endpoint": "https://{{inputs.parameters.cluster-name}}:9200",
              "allow_insecure": true,
              "version": "OS_2.19",
              "basic_auth": {
                "username": "admin",
                "password": "myStrongPassword123!"
              }
            }
            EOF

            kubectl create configmap {{inputs.parameters.cluster-name}}-migration-config \
              --from-file=cluster-config=/tmp/cluster-config.json \
              --namespace {{inputs.parameters.namespace}}
            
            echo "OpenSearch 2.19.1 cluster created successfully"
            echo "Cluster config:"
            cat /tmp/cluster-config.json
      outputs:
        parameters:
          - name: cluster-config
            valueFrom:
              path: /tmp/cluster-config.json<|MERGE_RESOLUTION|>--- conflicted
+++ resolved
@@ -631,160 +631,6 @@
           - name: cluster-name
           - name: namespace
       container:
-<<<<<<< HEAD
-        image: bitnamisecure/kubectl:latest
-        command: [sh, -c]
-        args:
-          - |
-            set -eu
-            
-            NS="{{inputs.parameters.namespace}}"
-            NAME="{{inputs.parameters.cluster-name}}"
-            ECK_NS="elastic-system"
-            ECK_VER="2.15.0"
-            
-            # Ensure target namespace exists
-            kubectl get ns "${NS}" >/dev/null 2>&1 || kubectl create ns "${NS}"
-            
-            # --- Ensure ECK operator (CRDs + deployment) is installed (idempotent) ---
-            if ! kubectl get crd elasticsearches.elasticsearch.k8s.elastic.co >/dev/null 2>&1; then
-              echo "[ECK] Installing CRDs ${ECK_VER}…"
-              kubectl apply -f "https://download.elastic.co/downloads/eck/${ECK_VER}/crds.yaml"
-              
-              # Wait for key CRDs to be Established
-              kubectl wait --for=condition=Established --timeout=120s \
-                crd/elasticsearches.elasticsearch.k8s.elastic.co \
-                crd/kibanas.kibana.k8s.elastic.co \
-                crd/enterprisesearches.app.k8s.elastic.co || true
-            fi
-    
-            # Ensure operator namespace exists
-            kubectl get ns "${ECK_NS}" >/dev/null 2>&1 || kubectl create ns "${ECK_NS}"
-    
-            # Install/upgrade operator (safe if already present)
-            echo "[ECK] Installing/upgrading operator ${ECK_VER}…"
-            kubectl apply -f "https://download.elastic.co/downloads/eck/${ECK_VER}/operator.yaml"
-    
-            # Wait for operator to be available
-            kubectl rollout status deploy/elastic-operator -n "${ECK_NS}" --timeout=300s
-    
-            # Optional: wait for webhook registration (helps avoid admission races)
-            for i in $(seq 1 60); do
-              if kubectl get validatingwebhookconfiguration elastic-webhook.k8s.elastic.co >/dev/null 2>&1; then
-                echo "[ECK] Webhook registered."
-                break
-              fi
-              sleep 2
-            done
-            # --- ECK ready ---
-            
-            # Secret with S3 creds -> will be written into the keystore by ECK
-            cat > /tmp/es-s3-credentials.yaml <<EOF
-            apiVersion: v1
-            kind: Secret
-            metadata:
-              name: ${NAME}-s3-credentials
-              namespace: ${NS}
-            type: Opaque
-            stringData:
-              s3.client.default.access_key: test
-              s3.client.default.secret_key: test
-            EOF
-            
-            # Elasticsearch CR
-            cat > /tmp/es.yaml <<EOF
-            apiVersion: elasticsearch.k8s.elastic.co/v1
-            kind: Elasticsearch
-            metadata:
-              name: ${NAME}
-              namespace: ${NS}
-            spec:
-              version: 8.18.4
-              http:
-                tls:
-                  selfSignedCertificate:
-                    disabled: true
-              nodeSets:
-              - name: default
-                count: 1
-                config:
-                  xpack.security.enabled: false
-                  xpack.security.enrollment.enabled: false
-                  xpack.security.http.ssl.enabled: false
-                  xpack.security.transport.ssl.enabled: false
-                  xpack.ml.enabled: false
-                  xpack.watcher.enabled: false
-                  discovery.type: single-node
-                  network.host: 0.0.0.0
-                  node.max_local_storage_nodes: 1
-            
-                  # LocalStack S3 client config
-                  s3.client.default.endpoint: http://localstack.${NS}.svc.cluster.local:4566
-                  s3.client.default.path_style_access: true
-                  s3.client.default.region: us-east-2
-                
-                secureSettings:
-                  - secretName: ${NAME}-s3-credentials
-                
-                podTemplate:
-                  spec:
-                    containers:
-                      - name: elasticsearch
-                        env:
-                          - name: ES_JAVA_OPTS
-                            value: "-Xms512m -Xmx512m"
-                          - name: "AWS_REGION"
-                            value: "us-east-2"
-                        volumeMounts:
-                          - name: elasticsearch-data
-                            mountPath: /usr/share/elasticsearch/data
-                    volumes:
-                      - name: elasticsearch-data
-                        emptyDir: {}
-                
-                # Force ephemeral data: no PVCs
-                volumeClaimTemplates: []
-            EOF
-
-            # Apply resources
-            kubectl apply -f /tmp/es-s3-credentials.yaml
-            kubectl apply -f /tmp/es.yaml
-            
-            # Wait for ECK to bring up the node
-            # Try 'ready' condition first, fall back to check health via service
-            SVC="${NAME}-es-http"
-            # Wait for service to exist
-            for i in $(seq 1 90); do
-              if kubectl -n "${NS}" get svc "${SVC}" >/dev/null 2>&1; then break; fi
-              sleep 2
-            done
-            
-            # Wait for HTTP 200 on /
-            for i in $(seq 1 120); do
-              if kubectl -n "${NS}" run --rm -i --restart=Never tmp-curl-$$ --image=curlimages/curl:8.8.0 -- \
-                -sS --max-time 2 "http://${SVC}.${NS}.svc:9200/" >/dev/null 2>&1; then
-                break
-              fi
-              sleep 2
-            done
-            
-            # Emit cluster-config.json
-            cat > /tmp/cluster-config.json <<EOF
-            {
-              "endpoint": "http://${SVC}:9200",
-              "allow_insecure": true,
-              "no_auth": null,
-              "version": "ES_8.18.4"
-            }
-            EOF
-
-            kubectl create configmap ${NAME}-migration-config \
-              --from-file=cluster-config=/tmp/cluster-config.json \
-              --namespace ${NS} \
-              --dry-run=client -o yaml | kubectl apply -f -
-              
-            echo "Elasticsearch ${NAME} ready at http://${SVC}:9200"
-=======
         image: dtzar/helm-kubectl:latest
         command: [sh, -c]
         args:
@@ -908,7 +754,6 @@
               --dry-run=client -o yaml | kubectl apply -f -
     
             echo "Elasticsearch 8.18.4 cluster created successfully"
->>>>>>> a97c312d
             echo "Cluster config:"
             cat /tmp/cluster-config.json
       outputs:
