--- conflicted
+++ resolved
@@ -113,12 +113,8 @@
           metadata:
             name: dual-role
             labels:
-<<<<<<< HEAD
-              strimzi.io/cluster: {{inputs.parameters.kafka-name}}
+              strimzi.io/cluster: {{inputs.parameters.kafkaName}}
               qualifier: qtest
-=======
-              strimzi.io/cluster: {{inputs.parameters.kafkaName}}
->>>>>>> 0b2cb1e7
           spec:
             replicas: 1
             roles:
@@ -297,12 +293,8 @@
           metadata:
             name: {{inputs.parameters.topicName}}
             labels:
-<<<<<<< HEAD
-              strimzi.io/cluster: {{inputs.parameters.kafka-name}}
+              strimzi.io/cluster: {{inputs.parameters.kafkaName}}
               qualifier: qtest
-=======
-              strimzi.io/cluster: {{inputs.parameters.kafkaName}}
->>>>>>> 0b2cb1e7
           spec:
             partitions: {{inputs.parameters.topicPartitions}}
             replicas: {{inputs.parameters.topicReplicas}}
