--- conflicted
+++ resolved
@@ -108,11 +108,11 @@
 
     protected final EmbeddedChannel httpDecoderChannel;
 
-<<<<<<< HEAD
     protected HttpMessageContext messageContext;
 
     public LoggingHttpRequestHandler(String nodeId, String channelKey,
-                                     IConnectionCaptureFactory<T> trafficOffloaderFactory)
+                                     @NonNull IConnectionCaptureFactory<T> trafficOffloaderFactory,
+                                     @NonNull RequestCapturePredicate httpHeadersCapturePredicate)
     throws IOException {
         var parentContext = new ConnectionContext(channelKey, nodeId,
                 METERING_CLOSURE.makeSpanContinuation("connectionLifetime", null));
@@ -123,9 +123,11 @@
 
         this.trafficOffloader = trafficOffloaderFactory.createOffloader(parentContext, channelKey);
         httpDecoderChannel = new EmbeddedChannel(
-                new SimpleHttpRequestDecoder(),
-                new SimpleDecodedHttpRequestHandler());
-    }
+                new SimpleHttpRequestDecoder(httpHeadersCapturePredicate.getHeadersRequiredForMatcher()),
+                new SimpleDecodedHttpRequestHandler(httpHeadersCapturePredicate)
+        );
+    }
+
 
     static String getSpanLabelForState(HttpMessageContext.HttpTransactionState state) {
         switch (state) {
@@ -150,27 +152,6 @@
                 METERING_CLOSURE.makeSpanContinuation(getSpanLabelForState(nextState)));
     }
 
-    private HttpProcessedState parseHttpMessageParts(ByteBuf msg)  {
-        httpDecoderChannel.writeInbound(msg); // Consume this outright, up to the caller to know what else to do
-        var state = getHandlerThatHoldsParsedHttpRequest().isDone ?
-                HttpProcessedState.FULL_MESSAGE :
-                HttpProcessedState.ONGOING;
-        METERING_CLOSURE.meterIncrementEvent(messageContext,
-                state == HttpProcessedState.FULL_MESSAGE ? "requestFullyParsed" : "requestPartiallyParsed");
-        return state;
-    }
-
-=======
-    public LoggingHttpRequestHandler(IChannelConnectionCaptureSerializer<T> trafficOffloader,
-                                     @NonNull RequestCapturePredicate httpHeadersCapturePredicate) {
-        this.trafficOffloader = trafficOffloader;
-        httpDecoderChannel = new EmbeddedChannel(
-                new SimpleHttpRequestDecoder(httpHeadersCapturePredicate.getHeadersRequiredForMatcher()),
-                new SimpleDecodedHttpRequestHandler(httpHeadersCapturePredicate)
-        );
-    }
-
->>>>>>> ae2f0266
     private SimpleDecodedHttpRequestHandler getHandlerThatHoldsParsedHttpRequest() {
         return (SimpleDecodedHttpRequestHandler) httpDecoderChannel.pipeline().last();
     }
@@ -212,13 +193,9 @@
         super.handlerRemoved(ctx);
     }
 
-<<<<<<< HEAD
-    protected void channelFinishedReadingAnHttpMessage(ChannelHandlerContext ctx, Object msg, HttpRequest httpRequest) throws Exception {
-        rotateNextMessageContext(HttpMessageContext.HttpTransactionState.WAITING);
-=======
     protected void channelFinishedReadingAnHttpMessage(ChannelHandlerContext ctx, Object msg, boolean shouldCapture,
                                                        HttpRequest httpRequest) throws Exception {
->>>>>>> ae2f0266
+        rotateNextMessageContext(HttpMessageContext.HttpTransactionState.WAITING);
         super.channelRead(ctx, msg);
         METERING_CLOSURE.meterIncrementEvent(messageContext, "requestReceived");
 
@@ -238,36 +215,28 @@
         var requestParsingHandler = getHandlerThatHoldsParsedHttpRequest();
         var bb = ((ByteBuf) msg);
         httpDecoderChannel.writeInbound(bb.retainedDuplicate()); // the ByteBuf is consumed/release by this method
+
+        METERING_CLOSURE.meterIncrementEvent(messageContext,
+                getHandlerThatHoldsParsedHttpRequest().isDone ? "requestFullyParsed" : "requestPartiallyParsed");
+
         var shouldCapture = requestParsingHandler.shouldCapture;
         if (shouldCapture) {
             requestParsingHandler.liveReadObservationsInOffloader = true;
             trafficOffloader.addReadEvent(timestamp, bb);
-<<<<<<< HEAD
-            METERING_CLOSURE.meterIncrementEvent(messageContext, "read");
-            METERING_CLOSURE.meterIncrementEvent(messageContext, "readBytes", bb.readableBytes());
-
-            metricsLogger.atSuccess(MetricsEvent.RECEIVED_REQUEST_COMPONENT)
-                    .setAttribute(MetricsAttributeKey.CHANNEL_ID, ctx.channel().id().asLongText()).emit();
-
-            httpProcessedState = parseHttpMessageParts(bb); // bb is consumed/release by this method
-        }
-        if (httpProcessedState == HttpProcessedState.FULL_MESSAGE) {
-            messageContext.getCurrentSpan().end();
-            var httpRequest = getHandlerThatHoldsParsedHttpRequest().resetCurrentRequest();
-            var decoderResultLoose = httpRequest.decoderResult();
-            if (decoderResultLoose instanceof HttpMessageDecoderResult) {
-                var decoderResult = (HttpMessageDecoderResult) decoderResultLoose;
-                trafficOffloader.addEndOfFirstLineIndicator(decoderResult.initialLineLength());
-                trafficOffloader.addEndOfHeadersIndicator(decoderResult.headerSize());
-=======
+
         } else if (requestParsingHandler.liveReadObservationsInOffloader) {
             trafficOffloader.cancelCaptureForCurrentRequest(timestamp);
             requestParsingHandler.liveReadObservationsInOffloader = false;
         }
+
         metricsLogger.atSuccess(MetricsEvent.RECEIVED_REQUEST_COMPONENT)
                 .setAttribute(MetricsAttributeKey.CHANNEL_ID, ctx.channel().id().asLongText()).emit();
+        METERING_CLOSURE.meterIncrementEvent(messageContext, "read");
+        METERING_CLOSURE.meterIncrementEvent(messageContext, "readBytes", bb.readableBytes());
+
 
         if (requestParsingHandler.isDone) {
+            messageContext.getCurrentSpan().end();
             var httpRequest = requestParsingHandler.resetCurrentRequest();
             if (shouldCapture) {
                 var decoderResultLoose = httpRequest.decoderResult();
@@ -277,7 +246,6 @@
                     trafficOffloader.addEndOfHeadersIndicator(decoderResult.headerSize());
                 }
                 trafficOffloader.commitEndOfHttpMessageIndicator(timestamp);
->>>>>>> ae2f0266
             }
             channelFinishedReadingAnHttpMessage(ctx, msg, shouldCapture, httpRequest);
         } else {
