package org.opensearch.migrations.replay.datatypes;

import org.opensearch.migrations.replay.util.DiagnosticTrackableCompletableFuture;
import org.opensearch.migrations.replay.util.StringTrackableCompletableFuture;

import java.time.Instant;
import java.util.AbstractMap;
import java.util.ArrayDeque;
import java.util.Collection;
import java.util.Map;
import java.util.StringJoiner;
import java.util.TreeMap;

public class TimeToResponseFulfillmentFutureMap {

    public static class FutureWorkPoint {
        public final DiagnosticTrackableCompletableFuture<String, Void> scheduleFuture;
        private final ChannelTaskType channelTaskType;
        public FutureWorkPoint(Instant forTime, ChannelTaskType taskType) {
            scheduleFuture = new StringTrackableCompletableFuture<>("scheduled start for " + forTime);
            channelTaskType = taskType;
        }
    }

    TreeMap<Instant, ArrayDeque<FutureWorkPoint>> timeToRunnableMap = new TreeMap<>();

    public FutureWorkPoint appendTaskTrigger(Instant start, ChannelTaskType taskType) {
        assert timeToRunnableMap.keySet().stream().allMatch(t->!t.isAfter(start));
        var existing = timeToRunnableMap.computeIfAbsent(start, k->new ArrayDeque<>());
        var fpp = new FutureWorkPoint(start, taskType);
        existing.offer(fpp);
        return fpp;
    }

    public Map.Entry<Instant, FutureWorkPoint> peekFirstItem() {
        var e = timeToRunnableMap.firstEntry();
        return e == null ? null : new AbstractMap.SimpleEntry<>(e.getKey(), e.getValue().peek());
    }

    public Instant removeFirstItem() {
        var e = timeToRunnableMap.firstEntry();
        if (e != null) {
            var q = e.getValue();
            q.remove();
            if (q.isEmpty()) {
                timeToRunnableMap.remove(e.getKey());
            }
            return e.getKey();
        } else {
            return null;
        }
    }

    public boolean isEmpty() {
        return timeToRunnableMap.isEmpty();
    }

    public boolean hasPendingTransmissions() {
        if (timeToRunnableMap.isEmpty()) {
            return false;
        } else {
            return timeToRunnableMap.values().stream()
                    .flatMap(Collection::stream)
<<<<<<< HEAD
                    .anyMatch(fwp->fwp.channelTaskType==ChannelTaskType.TRANSMIT);
=======
                    .anyMatch(ct->ct.kind==ChannelTaskType.TRANSMIT);
>>>>>>> 4ec659b6
        }
    }

    public long calculateSizeSlowly() {
        return timeToRunnableMap.values().stream().map(ArrayDeque::size).mapToInt(x->x).sum();
    }

    @Override
    public String toString() {
        return "[" + this.calculateSizeSlowly() + "]: {" + formatBookends() + "}";
    }

    private String formatBookends() {
        if (timeToRunnableMap.isEmpty()) {
            return "";
        } else if (timeToRunnableMap.size() == 1) {
            return timeToRunnableMap.firstKey().toString();
        } else {
            return new StringJoiner("...")
                    .add(timeToRunnableMap.firstKey().toString())
                    .add(timeToRunnableMap.lastKey().toString())
                    .toString();
        }
    }
}<|MERGE_RESOLUTION|>--- conflicted
+++ resolved
@@ -1,7 +1,4 @@
 package org.opensearch.migrations.replay.datatypes;
-
-import org.opensearch.migrations.replay.util.DiagnosticTrackableCompletableFuture;
-import org.opensearch.migrations.replay.util.StringTrackableCompletableFuture;
 
 import java.time.Instant;
 import java.util.AbstractMap;
@@ -10,6 +7,9 @@
 import java.util.Map;
 import java.util.StringJoiner;
 import java.util.TreeMap;
+
+import org.opensearch.migrations.replay.util.DiagnosticTrackableCompletableFuture;
+import org.opensearch.migrations.replay.util.StringTrackableCompletableFuture;
 
 public class TimeToResponseFulfillmentFutureMap {
 
@@ -61,11 +61,7 @@
         } else {
             return timeToRunnableMap.values().stream()
                     .flatMap(Collection::stream)
-<<<<<<< HEAD
                     .anyMatch(fwp->fwp.channelTaskType==ChannelTaskType.TRANSMIT);
-=======
-                    .anyMatch(ct->ct.kind==ChannelTaskType.TRANSMIT);
->>>>>>> 4ec659b6
         }
     }
 
