--- conflicted
+++ resolved
@@ -311,30 +311,18 @@
             var orderedRequestTracker = new OrderedWorkerTracker<Void>();
             var tr = new TrafficReplayerTopLevel(topContext, uri, authTransformer,
                     new TransformationLoader().getTransformerFactoryLoader(uri.getHost(), params.userAgent, transformerConfig),
-<<<<<<< HEAD
-                    params.allowInsecureConnections, params.numClientThreads, params.maxConcurrentRequests,
-                    orderedRequestTracker);
-=======
                     TrafficReplayerTopLevel.makeClientConnectionPool(
                             uri, params.allowInsecureConnections, params.numClientThreads,
                             Duration.ofSeconds(params.targetServerResponseTimeoutSeconds)),
                     new TrafficStreamLimiter(params.maxConcurrentRequests), orderedRequestTracker);
->>>>>>> 4ec659b6
             activeContextMonitor = new ActiveContextMonitor(
                     globalContextTracker, perContextTracker, orderedRequestTracker, 64,
                     cf->cf.formatAsString(TrafficReplayerTopLevel::formatWorkItem), activeContextLogger);
             ActiveContextMonitor finalActiveContextMonitor = activeContextMonitor;
-<<<<<<< HEAD
-            scheduledExecutorService.scheduleAtFixedRate(() -> {
-                        activeContextLogger.atInfo().setMessage(() -> "Total requests outstanding: " + tr.requestWorkTracker.size()).log();
-                        finalActiveContextMonitor.run();
-                    },
-=======
             scheduledExecutorService.scheduleAtFixedRate(()->{
                 activeContextLogger.atInfo().setMessage(()->"Total requests outstanding: " + tr.requestWorkTracker.size()).log();
                         finalActiveContextMonitor.run();
                 },
->>>>>>> 4ec659b6
                     ACTIVE_WORK_MONITOR_CADENCE_MS, ACTIVE_WORK_MONITOR_CADENCE_MS, TimeUnit.MILLISECONDS);
 
             setupShutdownHookForReplayer(tr);
