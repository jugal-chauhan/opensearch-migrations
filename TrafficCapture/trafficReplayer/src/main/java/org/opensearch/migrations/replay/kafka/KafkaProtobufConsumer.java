--- conflicted
+++ resolved
@@ -8,13 +8,10 @@
 import org.apache.kafka.clients.consumer.ConsumerConfig;
 import org.apache.kafka.clients.consumer.ConsumerRecords;
 import org.apache.kafka.clients.consumer.KafkaConsumer;
-<<<<<<< HEAD
 import org.opensearch.migrations.coreutils.MetricsAttributeKey;
 import org.opensearch.migrations.coreutils.MetricsEvent;
-=======
 import org.apache.kafka.clients.consumer.OffsetAndMetadata;
 import org.apache.kafka.common.TopicPartition;
->>>>>>> bce4aed1
 import org.opensearch.migrations.coreutils.MetricsLogger;
 import org.opensearch.migrations.replay.datatypes.ITrafficStreamKey;
 import org.opensearch.migrations.replay.datatypes.PojoTrafficStreamKey;
@@ -200,19 +197,10 @@
                         try {
                             TrafficStream ts = TrafficStream.parseFrom(kafkaRecord.value());
                             // Ensure we increment trafficStreamsRead even at a higher log level
-<<<<<<< HEAD
-                            log.trace("Parsed traffic stream #{}: {}", trafficStreamsRead.incrementAndGet(), ts);
                             metricsLogger.atSuccess(MetricsEvent.PARSED_TRAFFIC_STREAM_FROM_KAFKA)
                                     .setAttribute(MetricsAttributeKey.CONNECTION_ID, ts.getConnectionId())
                                     .setAttribute(MetricsAttributeKey.TOPIC_NAME, this.topic)
                                     .setAttribute(MetricsAttributeKey.SIZE_IN_BYTES, ts.getSerializedSize()).emit();
-                            return (ITrafficStreamWithKey) new TrafficStreamWithEmbeddedKey(ts);
-=======
-                            metricsLogger.atSuccess()
-                                    .addKeyValue("connectionId", ts.getConnectionId())
-                                    .addKeyValue("topicName", this.topic)
-                                    .addKeyValue("sizeInBytes", ts.getSerializedSize())
-                                    .setMessage("Parsed traffic stream from Kafka").log();
                             addOffset(kafkaRecord.partition(), kafkaRecord.offset());
                             var key = new TrafficStreamKeyWithKafkaRecordId(ts, kafkaRecord.partition(), kafkaRecord.offset());
                             log.atTrace().setMessage(()->"Parsed traffic stream #{}: {} {}")
@@ -221,7 +209,6 @@
                                     .addArgument(ts)
                                     .log();
                             return (ITrafficStreamWithKey) new PojoTrafficStreamWithKey(ts, key);
->>>>>>> bce4aed1
                         } catch (InvalidProtocolBufferException e) {
                             RuntimeException recordError = behavioralPolicy.onInvalidKafkaRecord(kafkaRecord, e);
                             metricsLogger.atError(MetricsEvent.PARSING_TRAFFIC_STREAM_FROM_KAFKA_FAILED, recordError)
