/*
 * SPDX-License-Identifier: Apache-2.0
 *
 * The OpenSearch Contributors require contributions made to
 * this file be licensed under the Apache-2.0 license or a
 * compatible open source license.
 *
 * Modifications Copyright OpenSearch Contributors. See
 * GitHub history for details.
 */

buildscript {
    dependencies {
        classpath 'org.junit.platform:junit-platform-gradle-plugin:1.0.1'
    }
}

plugins {
    id 'org.opensearch.migrations.java-application-conventions'
    id "com.github.spotbugs" version "4.7.3"
//    id 'checkstyle'
    id 'org.owasp.dependencycheck' version '8.2.1'
    id "io.freefair.lombok" version "8.0.1"
}

spotbugs {
    includeFilter = new File(rootDir, 'config/spotbugs/spotbugs-include.xml')
}

//checkstyle {
//    toolVersion = '10.9.3'
//    configFile = new File(rootDir, 'config/checkstyle/checkstyle.xml')
//    System.setProperty('checkstyle.cache.file', String.format('%s/%s',
//            buildDir, 'checkstyle.cachefile'))
//}

repositories {
    mavenCentral()
}

dependencies {

<<<<<<< HEAD
    def resilience4jVersion = "1.7.0";

    implementation project(':captureProtobufs')

    // TODO - upgrade this to 2.x so that we don't pollute the jar-space with two versions of AWS SDK
    implementation group: 'com.amazonaws.secretsmanager', name: 'aws-secretsmanager-caching-java', version: '1.0.2'
=======
    implementation 'software.amazon.awssdk:sdk-core:2.20.102'
    implementation 'software.amazon.awssdk:auth:2.20.102'
    implementation group: 'software.amazon.awssdk', name: 'secretsmanager', version: '2.20.127'
>>>>>>> 81f8a99b

    implementation group: 'com.beust', name: 'jcommander', version: '1.82'
    implementation group: 'com.bazaarvoice.jolt', name: 'jolt-core', version: '0.1.7'
    implementation group: 'com.fasterxml.jackson.core', name: 'jackson-databind', version: '2.15.0'
    implementation group: 'com.google.guava', name: 'guava', version: '32.0.1-jre'
    implementation group: 'com.google.protobuf', name: 'protobuf-java', version: '3.22.2'
    implementation group: 'io.github.resilience4j', name: 'resilience4j-ratelimiter', version:"${resilience4jVersion}"
    implementation group: 'io.github.resilience4j', name: 'resilience4j-retry', version:"${resilience4jVersion}"
    implementation group: 'io.netty', name: 'netty-all', version: '4.1.89.Final'
    implementation group: 'org.json', name: 'json', version: '20230227'
    //implementation group: 'org.projectlombok', name: 'lombok', version: '1.18.22'

    implementation group: 'org.apache.kafka', name: 'kafka-clients', version: '3.5.0'
    implementation group: 'org.apache.logging.log4j', name: 'log4j-api', version: '2.20.0'
    implementation group: 'org.apache.logging.log4j', name: 'log4j-core', version: '2.20.0'
    implementation group: 'org.apache.logging.log4j', name: 'log4j-slf4j2-impl', version: '2.20.0'
    implementation group: 'org.slf4j', name: 'slf4j-api', version: '2.0.7'
    implementation group: 'software.amazon.msk', name: 'aws-msk-iam-auth', version: '1.1.7'
    implementation group: 'software.amazon.awssdk', name: 'sdk-core', version: '2.20.102'
    implementation group: 'software.amazon.awssdk', name: 'auth', version: '2.20.102'

    testImplementation project(':testUtilities')
    testImplementation group: 'org.apache.httpcomponents.client5', name: 'httpclient5', version: '5.2.1'
    testImplementation 'org.mockito:mockito-core:4.6.1'
    testImplementation 'org.mockito:mockito-junit-jupiter:4.6.1'
}

application {
    mainClass = 'org.opensearch.migrations.replay.TrafficReplayer'
}

jar {
    manifest {
        attributes 'Main-Class': application.mainClass
    }
}

tasks.named('test') {
    useJUnitPlatform()
}<|MERGE_RESOLUTION|>--- conflicted
+++ resolved
@@ -40,18 +40,9 @@
 
 dependencies {
 
-<<<<<<< HEAD
     def resilience4jVersion = "1.7.0";
 
     implementation project(':captureProtobufs')
-
-    // TODO - upgrade this to 2.x so that we don't pollute the jar-space with two versions of AWS SDK
-    implementation group: 'com.amazonaws.secretsmanager', name: 'aws-secretsmanager-caching-java', version: '1.0.2'
-=======
-    implementation 'software.amazon.awssdk:sdk-core:2.20.102'
-    implementation 'software.amazon.awssdk:auth:2.20.102'
-    implementation group: 'software.amazon.awssdk', name: 'secretsmanager', version: '2.20.127'
->>>>>>> 81f8a99b
 
     implementation group: 'com.beust', name: 'jcommander', version: '1.82'
     implementation group: 'com.bazaarvoice.jolt', name: 'jolt-core', version: '0.1.7'
@@ -72,6 +63,7 @@
     implementation group: 'software.amazon.msk', name: 'aws-msk-iam-auth', version: '1.1.7'
     implementation group: 'software.amazon.awssdk', name: 'sdk-core', version: '2.20.102'
     implementation group: 'software.amazon.awssdk', name: 'auth', version: '2.20.102'
+    implementation group: 'software.amazon.awssdk', name: 'secretsmanager', version: '2.20.127'
 
     testImplementation project(':testUtilities')
     testImplementation group: 'org.apache.httpcomponents.client5', name: 'httpclient5', version: '5.2.1'
