/*
 * SPDX-License-Identifier: Apache-2.0
 *
 * The OpenSearch Contributors require contributions made to
 * this file be licensed under the Apache-2.0 license or a
 * compatible open source license.
 *
 * Modifications Copyright OpenSearch Contributors. See
 * GitHub history for details.
 */

buildscript {
    dependencies {
        classpath 'org.junit.platform:junit-platform-gradle-plugin:1.0.1'
    }
}

plugins {
    id 'org.opensearch.migrations.java-application-conventions'
//    id "com.github.spotbugs" version "4.7.3"
//    id 'checkstyle'
    id 'org.owasp.dependencycheck' version '8.2.1'
    id "io.freefair.lombok" version "8.0.1"
}

<<<<<<< HEAD
//spotbugs {
//    includeFilter = new File(rootDir, 'config/spotbugs/spotbugs-include.xml')
//}
=======
import org.opensearch.migrations.common.CommonUtils

spotbugs {
    includeFilter = new File(rootDir, 'config/spotbugs/spotbugs-include.xml')
}
>>>>>>> 0afb7c74

//checkstyle {
//    toolVersion = '10.12.3'
//    configFile = new File(rootDir, 'config/checkstyle/checkstyle.xml')
//    System.setProperty('checkstyle.cache.file', String.format('%s/%s',
//            buildDir, 'checkstyle.cachefile'))
//}

repositories {
    mavenCentral()
}

dependencies {
    //spotbugs 'com.github.spotbugs:spotbugs:4.7.3'
    def resilience4jVersion = "1.7.0";

    implementation project(':captureProtobufs')

    implementation group: 'com.beust', name: 'jcommander', version: '1.82'
    implementation group: 'com.bazaarvoice.jolt', name: 'jolt-core', version: '0.1.7'
    implementation group: 'com.fasterxml.jackson.core', name: 'jackson-databind', version: '2.15.0'
    implementation group: 'com.google.guava', name: 'guava', version: '32.0.1-jre'
    implementation group: 'com.google.protobuf', name: 'protobuf-java', version: '3.22.2'
    implementation group: 'io.github.resilience4j', name: 'resilience4j-ratelimiter', version:"${resilience4jVersion}"
    implementation group: 'io.github.resilience4j', name: 'resilience4j-retry', version:"${resilience4jVersion}"
    implementation group: 'io.netty', name: 'netty-all', version: '4.1.89.Final'
    implementation group: 'org.json', name: 'json', version: '20230227'
    //implementation group: 'org.projectlombok', name: 'lombok', version: '1.18.22'

    implementation group: 'org.apache.kafka', name: 'kafka-clients', version: '3.5.1'
    implementation group: 'org.apache.logging.log4j', name: 'log4j-api', version: '2.20.0'
    implementation group: 'org.apache.logging.log4j', name: 'log4j-core', version: '2.20.0'
    implementation group: 'org.apache.logging.log4j', name: 'log4j-slf4j2-impl', version: '2.20.0'
    implementation group: 'org.slf4j', name: 'slf4j-api', version: '2.0.7'
    implementation group: 'software.amazon.msk', name: 'aws-msk-iam-auth', version: '1.1.9'
    implementation group: 'software.amazon.awssdk', name: 'sdk-core', version: '2.20.102'
    implementation group: 'software.amazon.awssdk', name: 'auth', version: '2.20.102'
    implementation group: 'software.amazon.awssdk', name: 'secretsmanager', version: '2.20.127'

    testImplementation project(':testUtilities')
    testImplementation group: 'org.apache.httpcomponents.client5', name: 'httpclient5', version: '5.2.1'
    testImplementation 'org.mockito:mockito-core:4.6.1'
    testImplementation 'org.mockito:mockito-junit-jupiter:4.6.1'
}



configurations.all {
    resolutionStrategy.eachDependency { DependencyResolveDetails details ->
        if (details.requested.group == 'org.apache.commons' && details.requested.name == 'commons-text') {
            def targetVersion = '1.10.0'
            if (CommonUtils.wasRequestedVersionReleasedBeforeTargetVersion(details.requested.version, targetVersion)) {
                details.useVersion targetVersion
            }
        }
        if (details.requested.group == 'org.apache.bcel' && details.requested.name == 'bcel') {
            def targetVersion = '6.7.0'
            if (CommonUtils.wasRequestedVersionReleasedBeforeTargetVersion(details.requested.version, targetVersion)) {
                details.useVersion targetVersion
            }
        }
    }
}

application {
    mainClass = 'org.opensearch.migrations.replay.TrafficReplayer'
}

jar {
    manifest {
        attributes 'Main-Class': application.mainClass
    }
}

tasks.named('test') {
    useJUnitPlatform()
}<|MERGE_RESOLUTION|>--- conflicted
+++ resolved
@@ -23,17 +23,11 @@
     id "io.freefair.lombok" version "8.0.1"
 }
 
-<<<<<<< HEAD
+import org.opensearch.migrations.common.CommonUtils
+
 //spotbugs {
 //    includeFilter = new File(rootDir, 'config/spotbugs/spotbugs-include.xml')
 //}
-=======
-import org.opensearch.migrations.common.CommonUtils
-
-spotbugs {
-    includeFilter = new File(rootDir, 'config/spotbugs/spotbugs-include.xml')
-}
->>>>>>> 0afb7c74
 
 //checkstyle {
 //    toolVersion = '10.12.3'
