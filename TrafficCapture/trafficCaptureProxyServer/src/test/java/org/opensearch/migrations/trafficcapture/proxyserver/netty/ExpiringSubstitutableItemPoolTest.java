package org.opensearch.migrations.trafficcapture.proxyserver.netty;

import io.netty.channel.nio.NioEventLoopGroup;
import io.netty.util.concurrent.DefaultPromise;
import io.netty.util.concurrent.Future;
import lombok.extern.slf4j.Slf4j;
import org.junit.jupiter.api.Assertions;
import org.junit.jupiter.api.Test;

import java.time.Duration;
import java.time.Instant;
import java.util.ArrayList;
import java.util.concurrent.CompletableFuture;
import java.util.concurrent.CountDownLatch;
import java.util.concurrent.ExecutionException;
import java.util.concurrent.TimeUnit;
import java.util.concurrent.atomic.AtomicInteger;
import java.util.concurrent.atomic.AtomicReference;
import java.util.stream.Collectors;
import java.util.stream.IntStream;

@Slf4j
class ExpiringSubstitutableItemPoolTest {

    public static final int NUM_POOLED_ITEMS = 5;
    private static final Duration SUPPLY_WORK_TIME = Duration.ofMillis(100);
    private static final Duration TIME_BETWEEN_INITIAL_ITEMS = Duration.ofMillis(10);
    public static final Duration INACTIVITY_TIMEOUT = Duration.ofMillis(1000);
    public static final int NUM_ITEMS_TO_PULL = 1;

    /**
     * This test uses concurrency primitives to govern when fully-built items can be returned.
     * That removes timing inconsistencies for the first half or so of this test.  However,
     * expirations aren't as easy to control.  Built items aren't added until AFTER the callback,
     * giving the callback an opportunity to drive sequencing.  However, expirations are driven
     * by netty's clock and internal values of the ExpiringSubstitutablePool, so it's much harder
     * to mitigate temporal inconsistencies for the expiration-related checks.
     *
     * Still, there's been enormous value in finding issues with the assertions in the latter
     * part of this test.  If there are future issues, putting more conservative duration values
     * in place may further mitigate inconsistencies, though I haven't had any tests fail yet
     * unless I've stopped threads within the debugger.
     */
    @Test
    void get() throws Exception {
        var firstWaveBuildCountdownLatch = new CountDownLatch(NUM_POOLED_ITEMS);
        var expireCountdownLatch = new CountDownLatch(NUM_POOLED_ITEMS-NUM_ITEMS_TO_PULL);
        var secondWaveBuildCountdownLatch = new CountDownLatch(NUM_POOLED_ITEMS);
        var expirationsAreDoneFuture = new CompletableFuture<Boolean>();
        var builtItemCursor = new AtomicInteger();
        var expiredItems = new ArrayList<Integer>();
        var eventLoop = new NioEventLoopGroup(1);
        var lastCreation = new AtomicReference<Instant>();
        var pool = new ExpiringSubstitutableItemPool<Future<Integer>,Integer>(
                INACTIVITY_TIMEOUT, eventLoop.next(),
                () -> {
                    var rval = new DefaultPromise<Integer>(eventLoop.next());
                    eventLoop.schedule(() -> {
                                if (firstWaveBuildCountdownLatch.getCount() <= 0) {
                                    expirationsAreDoneFuture.whenComplete((v,t)->
                                            rval.setSuccess(getIntegerItem(builtItemCursor, lastCreation, secondWaveBuildCountdownLatch)));
                                } else {
                                    rval.setSuccess(getIntegerItem(builtItemCursor, lastCreation, firstWaveBuildCountdownLatch));
                                }
                            },
                            SUPPLY_WORK_TIME.toMillis(), TimeUnit.MILLISECONDS);
                    return rval;
                },
                item->{
                    expireCountdownLatch.countDown();
                    log.info("Expiring item: "+item);
                    try {
                        expiredItems.add(item.get());
                    } catch (InterruptedException e) {
                        throw new RuntimeException(e);
                    } catch (ExecutionException e) {
                        throw new RuntimeException(e);
                    }
                });
        for (int i = 0; i<NUM_POOLED_ITEMS; ++i) {
            Thread.sleep(TIME_BETWEEN_INITIAL_ITEMS.toMillis());
            log.info("instructing builder to add item now");
            pool.increaseCapacity(1);
        }

        log.debug("waiting for firstWaveBuildCountdownLatch");
        log.info("Pool=" + pool);
        firstWaveBuildCountdownLatch.await();
        log.info("Done waiting for firstWaveBuildCountdownLatch");
        log.info("Pool=" + pool);
        for (int i=1; i<=NUM_ITEMS_TO_PULL; ++i) {
            Assertions.assertEquals(i, getNextItem(pool));
        }
        log.trace("Awaiting the last items to expire (lastCreationTime=" + lastCreation.get() +
                " timeout=" + INACTIVITY_TIMEOUT);
        expireCountdownLatch.await(); // wait for the 4 other original items to expire
        log.trace("Done waiting");
        {
            var nowInstant = Instant.now();
            var limitInstant = lastCreation.get().plus(INACTIVITY_TIMEOUT);
            log.debug("nowInstant=" + nowInstant + " limitInstant=" + limitInstant +
                    " gap = " + Duration.between(limitInstant,nowInstant) +
                    " limit is before now = "  + limitInstant.isBefore(nowInstant));
            Assertions.assertTrue(limitInstant.isBefore(nowInstant));
        }
        var initialExpiredItemsStr = IntStream.range(NUM_ITEMS_TO_PULL+1, NUM_POOLED_ITEMS+1)
                .mapToObj(i->Integer.toString(i))
                .collect(Collectors.joining(","));
        Assertions.assertEquals(initialExpiredItemsStr,
                expiredItems.stream().limit(NUM_POOLED_ITEMS-NUM_ITEMS_TO_PULL)
                        .map(i->i.toString()).collect(Collectors.joining(",")));

        expirationsAreDoneFuture.complete(true);
        Assertions.assertTrue(pool.getStats().getNItemsCreated() >= 5);
        Assertions.assertEquals(0, pool.getStats().getNColdGets());
        Assertions.assertEquals(1, pool.getStats().getNHotGets());
        Assertions.assertTrue(pool.getStats().getNItemsExpired() >= 4);

        for (int i=1; i<=NUM_POOLED_ITEMS*2; ++i) {
            log.info("Pool=" + pool);
            Assertions.assertEquals(NUM_POOLED_ITEMS+i, getNextItem(pool));
        }

<<<<<<< HEAD
        Assertions.assertTrue(15 <= pool.getStats().getNItemsCreated());
        Assertions.assertEquals(11, pool.getStats().getNHotGets()+pool.getStats().getNColdGets());
        Assertions.assertTrue(4 <= pool.getStats().getNItemsExpired());
=======
        Assertions.assertTrue(pool.getStats().getNItemsCreated() >= 15);
        Assertions.assertEquals(11, pool.getStats().getNHotGets()+pool.getStats().getNColdGets());
        Assertions.assertTrue(pool.getStats().getNItemsExpired() >= 4);
>>>>>>> 81f8a99b

        Assertions.assertTrue(pool.getStats().averageBuildTime().toMillis() > 0);
        Assertions.assertTrue(pool.getStats().averageWaitTime().toMillis() <
                pool.getStats().averageBuildTime().toMillis());
    }

    private static Integer getNextItem(ExpiringSubstitutableItemPool<Future<Integer>,Integer> pool)
            throws InterruptedException, ExecutionException {
        return pool.getEventLoop().next().schedule(()->pool.getAvailableOrNewItem(),
                0, TimeUnit.MILLISECONDS).get().get();
    }

    private static Integer getIntegerItem(AtomicInteger builtItemCursor,
                                          AtomicReference<Instant> lastCreation,
                                          CountDownLatch countdownLatchToUse) {
        log.info("Building item (" +builtItemCursor.hashCode() + ") " + (builtItemCursor.get()+1));
        countdownLatchToUse.countDown();
        lastCreation.set(Instant.now());
        return Integer.valueOf(builtItemCursor.incrementAndGet());
    }
}<|MERGE_RESOLUTION|>--- conflicted
+++ resolved
@@ -121,15 +121,9 @@
             Assertions.assertEquals(NUM_POOLED_ITEMS+i, getNextItem(pool));
         }
 
-<<<<<<< HEAD
-        Assertions.assertTrue(15 <= pool.getStats().getNItemsCreated());
-        Assertions.assertEquals(11, pool.getStats().getNHotGets()+pool.getStats().getNColdGets());
-        Assertions.assertTrue(4 <= pool.getStats().getNItemsExpired());
-=======
         Assertions.assertTrue(pool.getStats().getNItemsCreated() >= 15);
         Assertions.assertEquals(11, pool.getStats().getNHotGets()+pool.getStats().getNColdGets());
         Assertions.assertTrue(pool.getStats().getNItemsExpired() >= 4);
->>>>>>> 81f8a99b
 
         Assertions.assertTrue(pool.getStats().averageBuildTime().toMillis() > 0);
         Assertions.assertTrue(pool.getStats().averageWaitTime().toMillis() <
