package org.opensearch.migrations.trafficcapture.proxyserver.netty;

import io.netty.channel.ChannelInitializer;
import io.netty.channel.socket.SocketChannel;
import io.netty.handler.codec.http.HttpMethod;
import io.netty.handler.codec.http.HttpRequest;
import io.netty.handler.ssl.SslHandler;
<<<<<<< HEAD
import org.opensearch.migrations.tracing.IWithAttributes;
import org.opensearch.migrations.tracing.SimpleMeteringClosure;
=======
import lombok.NonNull;
>>>>>>> ae2f0266
import org.opensearch.migrations.trafficcapture.IConnectionCaptureFactory;
import org.opensearch.migrations.trafficcapture.netty.ConditionallyReliableLoggingHttpRequestHandler;
import org.opensearch.migrations.trafficcapture.netty.RequestCapturePredicate;
import org.opensearch.migrations.trafficcapture.netty.LoggingHttpResponseHandler;
import org.opensearch.migrations.trafficcapture.tracing.ConnectionContext;

import javax.net.ssl.SSLEngine;
import java.io.IOException;
import java.util.function.Supplier;

public class ProxyChannelInitializer<T> extends ChannelInitializer<SocketChannel> {
    static final SimpleMeteringClosure METERING_CLOSURE = new SimpleMeteringClosure("FrontendConnection");

    private final IConnectionCaptureFactory<T> connectionCaptureFactory;
    private final Supplier<SSLEngine> sslEngineProvider;
    private final BacksideConnectionPool backsideConnectionPool;
    private final RequestCapturePredicate requestCapturePredicate;

    public ProxyChannelInitializer(BacksideConnectionPool backsideConnectionPool, Supplier<SSLEngine> sslEngineSupplier,
                                   IConnectionCaptureFactory<T> connectionCaptureFactory,
                                   @NonNull RequestCapturePredicate requestCapturePredicate) {
        this.backsideConnectionPool = backsideConnectionPool;
        this.sslEngineProvider = sslEngineSupplier;
        this.connectionCaptureFactory = connectionCaptureFactory;
        this.requestCapturePredicate = requestCapturePredicate;
    }

    public boolean shouldGuaranteeMessageOffloading(HttpRequest httpRequest) {
        return (httpRequest != null &&
                (httpRequest.method().equals(HttpMethod.POST) ||
                        httpRequest.method().equals(HttpMethod.PUT) ||
                        httpRequest.method().equals(HttpMethod.DELETE) ||
                        httpRequest.method().equals(HttpMethod.PATCH)));
    }

    @Override
    protected void initChannel(SocketChannel ch) throws IOException {
        var sslContext = sslEngineProvider != null ? sslEngineProvider.get() : null;
        if (sslContext != null) {
            ch.pipeline().addLast(new SslHandler(sslEngineProvider.get()));
        }

<<<<<<< HEAD
        var connectionId = ch.id().asLongText();
        var capturingHandler = new ConditionallyReliableLoggingHttpRequestHandler<>(null, connectionId,
                connectionCaptureFactory, this::shouldGuaranteeMessageOffloading);
        ch.pipeline().addLast(capturingHandler);
=======
        var offloader = connectionCaptureFactory.createOffloader(ch.id().asLongText());
        ch.pipeline().addLast(new LoggingHttpResponseHandler(offloader));
        ch.pipeline().addLast(new ConditionallyReliableLoggingHttpRequestHandler<T>(offloader,
                requestCapturePredicate, this::shouldGuaranteeMessageOffloading));
>>>>>>> ae2f0266
        ch.pipeline().addLast(new FrontsideHandler(backsideConnectionPool));
    }
}<|MERGE_RESOLUTION|>--- conflicted
+++ resolved
@@ -5,12 +5,9 @@
 import io.netty.handler.codec.http.HttpMethod;
 import io.netty.handler.codec.http.HttpRequest;
 import io.netty.handler.ssl.SslHandler;
-<<<<<<< HEAD
 import org.opensearch.migrations.tracing.IWithAttributes;
 import org.opensearch.migrations.tracing.SimpleMeteringClosure;
-=======
 import lombok.NonNull;
->>>>>>> ae2f0266
 import org.opensearch.migrations.trafficcapture.IConnectionCaptureFactory;
 import org.opensearch.migrations.trafficcapture.netty.ConditionallyReliableLoggingHttpRequestHandler;
 import org.opensearch.migrations.trafficcapture.netty.RequestCapturePredicate;
@@ -53,17 +50,9 @@
             ch.pipeline().addLast(new SslHandler(sslEngineProvider.get()));
         }
 
-<<<<<<< HEAD
         var connectionId = ch.id().asLongText();
-        var capturingHandler = new ConditionallyReliableLoggingHttpRequestHandler<>(null, connectionId,
-                connectionCaptureFactory, this::shouldGuaranteeMessageOffloading);
-        ch.pipeline().addLast(capturingHandler);
-=======
-        var offloader = connectionCaptureFactory.createOffloader(ch.id().asLongText());
-        ch.pipeline().addLast(new LoggingHttpResponseHandler(offloader));
-        ch.pipeline().addLast(new ConditionallyReliableLoggingHttpRequestHandler<T>(offloader,
-                requestCapturePredicate, this::shouldGuaranteeMessageOffloading));
->>>>>>> ae2f0266
+        ch.pipeline().addLast(new ConditionallyReliableLoggingHttpRequestHandler<T>("n", "c",
+                connectionCaptureFactory, requestCapturePredicate, this::shouldGuaranteeMessageOffloading));
         ch.pipeline().addLast(new FrontsideHandler(backsideConnectionPool));
     }
 }