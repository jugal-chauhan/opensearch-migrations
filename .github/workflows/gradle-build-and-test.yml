name: Gradle Build and Test

on: [push, pull_request]

jobs:
  gradle-build-and-test:

    runs-on: ubuntu-latest

    steps:
      - name: Checkout project sources
        uses: actions/checkout@v4

      - name: Set up JDK 11
        uses: actions/setup-java@v4
        with:
          java-version: '11'
          distribution: 'corretto'

      - name: Setup Gradle
        uses: gradle/actions/setup-gradle@v3
        with:
          gradle-version: 8.0.2
          gradle-home-cache-cleanup: true

      - name: Run Gradle Build
        run: ./gradlew build -x test --scan --stacktrace
        working-directory: TrafficCapture
        env:
          OS_MIGRATIONS_GRADLE_SCAN_TOS_AGREE_AND_ENABLED: ''

      - name: Run Tests with Coverage
        run: ./gradlew test jacocoTestReport --scan --stacktrace
        working-directory: TrafficCapture
        env:
          OS_MIGRATIONS_GRADLE_SCAN_TOS_AGREE_AND_ENABLED: ''

      - uses: actions/upload-artifact@v4
        if: always()
        with:
          name: traffic-capture-test-reports
          path: |
            ./TrafficCapture/*/build/reports/
<<<<<<< HEAD

=======
  
>>>>>>> e80b6c2b
      - name: Upload to Codecov
        uses: codecov/codecov-action@v4
        with:
          files: "TrafficCapture/**/jacocoTestReport.xml"
          flags: unittests
          fail_ci_if_error: false<|MERGE_RESOLUTION|>--- conflicted
+++ resolved
@@ -41,11 +41,7 @@
           name: traffic-capture-test-reports
           path: |
             ./TrafficCapture/*/build/reports/
-<<<<<<< HEAD
-
-=======
   
->>>>>>> e80b6c2b
       - name: Upload to Codecov
         uses: codecov/codecov-action@v4
         with:
