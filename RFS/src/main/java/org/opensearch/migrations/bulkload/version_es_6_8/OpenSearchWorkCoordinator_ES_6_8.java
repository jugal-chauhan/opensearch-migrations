--- conflicted
+++ resolved
@@ -69,15 +69,11 @@
             + "}\n";
         }
         protected String getPathForUpdates(String workItemId) {
-<<<<<<< HEAD
-            return indexName + "/doc/" + workItemId + "/_update";
-=======
-            return INDEX_NAME + "/doc/" + workItemId + "/_update?refresh=true";
+            return indexName + "/doc/" + workItemId + "/_update?refresh=true";
         }
 
         protected String getPathForBulkUpdates() {
-            return INDEX_NAME + "/doc/_bulk?refresh=true";
->>>>>>> 383db55a
+            return indexName + "/doc/_bulk?refresh=true";
         }
 
         protected String getPathForSingleDocumentUpdateByQuery() { return indexName + "/_update_by_query?refresh=true&size=1"; }
