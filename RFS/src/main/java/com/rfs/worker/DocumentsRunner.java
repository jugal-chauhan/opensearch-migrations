--- conflicted
+++ resolved
@@ -25,29 +25,9 @@
     ScopedWorkCoordinatorHelper workCoordinator;
     private final String snapshotName;
     private final ShardMetadata.Factory shardMetadataFactory;
-    private final SnapshotShardUnpacker unpacker;
+    private final SnapshotShardUnpacker.Factory unpackerFactory;
     private final LuceneDocumentsReader reader;
     private final DocumentReindexer reindexer;
-
-<<<<<<< HEAD
-=======
-    public DocumentsRunner(
-            GlobalState globalState, CmsClient cmsClient, String snapshotName, long maxShardSizeBytes,
-            IndexMetadata.Factory metadataFactory, ShardMetadata.Factory shardMetadataFactory,
-            SnapshotShardUnpacker.Factory unpackerFactory, LuceneDocumentsReader reader, DocumentReindexer reindexer) {
-        this.members = new DocumentsStep.SharedMembers(
-            globalState,
-            cmsClient,
-            snapshotName,
-            maxShardSizeBytes,
-            metadataFactory,
-            shardMetadataFactory,
-            unpackerFactory,
-            reader,
-            reindexer
-        );
-    }
->>>>>>> 924de8e4
 
     public void migrateNextShard() throws IOException {
         workCoordinator.ensurePhaseCompletion(wc -> {
@@ -75,16 +55,19 @@
         log.info("Migrating docs for " + indexAndShard);
         ShardMetadata.Data shardMetadata =
                 shardMetadataFactory.fromRepo(snapshotName, indexAndShard.indexName, indexAndShard.shard);
-        unpacker.unpack(shardMetadata);
+        try (var unpacker = unpackerFactory.create(shardMetadata)) {
+            unpacker.unpack();
 
-        Flux<Document> documents = reader.readDocuments(shardMetadata.getIndexName(), shardMetadata.getShardId());
+            Flux<Document> documents = reader.readDocuments(shardMetadata.getIndexName(), shardMetadata.getShardId());
 
-        final int finalShardId = shardMetadata.getShardId(); // Define in local context for the lambda
-        reindexer.reindex(shardMetadata.getIndexName(), documents)
-                .doOnError(error -> log.error("Error during reindexing: " + error))
-                .doOnSuccess(done -> log.info("Reindexing completed for Index " + shardMetadata.getIndexName() + ", Shard " + finalShardId))
-                // Wait for the reindexing to complete before proceeding
-                .block();
-        log.info("Docs migrated");
+            final int finalShardId = shardMetadata.getShardId(); // Define in local context for the lambda
+            reindexer.reindex(shardMetadata.getIndexName(), documents)
+                    .doOnError(error -> log.error("Error during reindexing: " + error))
+                    .doOnSuccess(done -> log.info("Reindexing completed for Index " + shardMetadata.getIndexName() +
+                                    ", Shard " + finalShardId))
+                    // Wait for the reindexing to complete before proceeding
+                    .block();
+            log.info("Docs migrated");
+        }
     }
 }