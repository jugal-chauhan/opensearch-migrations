--- conflicted
+++ resolved
@@ -1,4 +1,15 @@
 package com.rfs.worker;
+
+import com.rfs.cms.IWorkCoordinator;
+import com.rfs.cms.ScopedWorkCoordinator;
+import com.rfs.common.FilterScheme;
+import com.rfs.models.IndexMetadata;
+import com.rfs.common.SnapshotRepo;
+import org.opensearch.migrations.reindexer.tracing.IDocumentMigrationContexts;
+import org.opensearch.migrations.reindexer.tracing.IRootDocumentMigrationContext;
+import lombok.Lombok;
+import lombok.SneakyThrows;
+import lombok.extern.slf4j.Slf4j;
 
 import java.io.IOException;
 import java.time.Duration;
@@ -10,12 +21,7 @@
 import com.rfs.cms.ScopedWorkCoordinator;
 import com.rfs.common.FilterScheme;
 import com.rfs.common.SnapshotRepo;
-<<<<<<< HEAD
-import org.opensearch.migrations.reindexer.tracing.IDocumentMigrationContexts;
-import org.opensearch.migrations.reindexer.tracing.IRootDocumentMigrationContext;
-=======
 import com.rfs.models.IndexMetadata;
->>>>>>> c131e8e6
 import lombok.Lombok;
 import lombok.SneakyThrows;
 import lombok.extern.slf4j.Slf4j;
@@ -30,22 +36,12 @@
 
     public static final String SHARD_SETUP_WORK_ITEM_ID = "shard_setup";
 
-<<<<<<< HEAD
     public void run(ScopedWorkCoordinator scopedWorkCoordinator,
                     IndexMetadata.Factory metadataFactory,
                     String snapshotName,
                     List<String> indexAllowlist,
                     IRootDocumentMigrationContext rootContext)
             throws IOException, InterruptedException {
-=======
-    public void run(
-        ScopedWorkCoordinator scopedWorkCoordinator,
-        IndexMetadata.Factory metadataFactory,
-        String snapshotName,
-        List<String> indexAllowlist
-    ) throws IOException, InterruptedException {
-
->>>>>>> c131e8e6
         // ensure that there IS an index to house the shared state that we're going to be manipulating
         scopedWorkCoordinator.workCoordinator
                 .setup(rootContext.getWorkCoordinationContext()::createCoordinationInitializationStateContext);
@@ -55,7 +51,6 @@
         }
     }
 
-<<<<<<< HEAD
     private void setupShardWorkItems(ScopedWorkCoordinator scopedWorkCoordinator,
                                      IndexMetadata.Factory metadataFactory,
                                      String snapshotName,
@@ -99,45 +94,6 @@
                                               String snapshotName,
                                               List<String> indexAllowlist,
                                               IDocumentMigrationContexts.IShardSetupAttemptContext context) {
-=======
-        scopedWorkCoordinator.ensurePhaseCompletion(wc -> {
-            try {
-                return wc.createOrUpdateLeaseForWorkItem(SHARD_SETUP_WORK_ITEM_ID, Duration.ofMinutes(5));
-            } catch (Exception e) {
-                throw Lombok.sneakyThrow(e);
-            }
-        }, new IWorkCoordinator.WorkAcquisitionOutcomeVisitor<Void>() {
-            @Override
-            public Void onAlreadyCompleted() throws IOException {
-                return null;
-            }
-
-            @Override
-            public Void onAcquiredWork(IWorkCoordinator.WorkItemAndDuration workItem) throws IOException {
-                prepareShardWorkItems(
-                    scopedWorkCoordinator.workCoordinator,
-                    metadataFactory,
-                    snapshotName,
-                    indexAllowlist
-                );
-                return null;
-            }
-
-            @Override
-            public Void onNoAvailableWorkToBeDone() throws IOException {
-                return null;
-            }
-        });
-    }
-
-    @SneakyThrows
-    private static void prepareShardWorkItems(
-        IWorkCoordinator workCoordinator,
-        IndexMetadata.Factory metadataFactory,
-        String snapshotName,
-        List<String> indexAllowlist
-    ) {
->>>>>>> c131e8e6
         log.info("Setting up the Documents Work Items...");
         SnapshotRepo.Provider repoDataProvider = metadataFactory.getRepoDataProvider();
 
@@ -153,33 +109,17 @@
                 IndexMetadata indexMetadata = metadataFactory.fromRepo(snapshotName, index.getName());
                 log.info("Index " + indexMetadata.getName() + " has " + indexMetadata.getNumberOfShards() + " shards");
                 IntStream.range(0, indexMetadata.getNumberOfShards()).forEach(shardId -> {
-<<<<<<< HEAD
                     log.info("Creating Documents Work Item for index: " + indexMetadata.getName() + ", shard: " + shardId);
                     try (var shardSetupContext = context.createShardWorkItemContext()) {
                         workCoordinator.createUnassignedWorkItem(
                                 IndexAndShard.formatAsWorkItemString(indexMetadata.getName(), shardId),
                                 shardSetupContext::createUnassignedWorkItemContext);
-=======
-                    log.info(
-                        "Creating Documents Work Item for index: " + indexMetadata.getName() + ", shard: " + shardId
-                    );
-                    try {
-                        workCoordinator.createUnassignedWorkItem(
-                            IndexAndShard.formatAsWorkItemString(indexMetadata.getName(), shardId)
-                        );
->>>>>>> c131e8e6
                     } catch (IOException e) {
                         throw Lombok.sneakyThrow(e);
                     }
                 });
-<<<<<<< HEAD
             });
         
-=======
-            })
-            .count(); // Force the stream to execute
-
->>>>>>> c131e8e6
         log.info("Finished setting up the Documents Work Items.");
     }
 }