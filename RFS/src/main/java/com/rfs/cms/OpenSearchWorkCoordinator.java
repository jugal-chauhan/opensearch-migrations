--- conflicted
+++ resolved
@@ -38,6 +38,9 @@
     public static final String LEASE_HOLDER_ID_FIELD_NAME = "leaseHolderId";
     public static final String VERSION_CONFLICTS_FIELD_NAME = "version_conflicts";
     public static final String COMPLETED_AT_FIELD_NAME = "completedAt";
+    public static final String SOURCE_FIELD_NAME = "_source";
+    public static final String ERROR_OPENSEARCH_FIELD_NAME = "error";
+
     public static final String QUERY_INCOMPLETE_EXPIRED_ITEMS_STR = "    \"query\": {\n" +
             "      \"bool\": {" +
             "        \"must\": [" +
@@ -54,8 +57,6 @@
             "        ]" +
             "      }" +
             "    }";
-    public static final String SOURCE_FIELD_NAME = "_source";
-    public static final String ERROR_OPENSEARCH_FIELD_NAME = "error";
 
     private final long tolerableClientServerClockDifferenceSeconds;
     private final AbstractedHttpClient httpClient;
@@ -83,16 +84,6 @@
     }
 
     public void setup() throws IOException, InterruptedException {
-<<<<<<< HEAD
-        var indexCheckResponse = httpClient.makeJsonRequest(AbstractedHttpClient.HEAD_METHOD, INDEX_NAME, null, null);
-        if (indexCheckResponse.getStatusCode() == 200) {
-            log.info("Not creating " + INDEX_NAME + " because it already exists");
-            return;
-        }
-        log.atInfo().setMessage("Creating " + INDEX_NAME + " because it's HEAD check returned " +
-                indexCheckResponse.getStatusCode()).log();
-=======
->>>>>>> 8e328038
         var body = "{\n" +
                 "  \"settings\": {\n" +
                 "   \"index\": {" +
@@ -124,18 +115,14 @@
             doUntil("setup-" + INDEX_NAME, 100, MAX_SETUP_RETRIES,
                     () -> {
                         try {
-<<<<<<< HEAD
-                            return httpClient.makeJsonRequest(AbstractedHttpClient.PUT_METHOD, INDEX_NAME, null, body);
-=======
-                            var indexCheckResponse = httpClient.makeJsonRequest(HEAD_METHOD, INDEX_NAME, null, null);
+                            var indexCheckResponse = httpClient.makeJsonRequest(AbstractedHttpClient.HEAD_METHOD, INDEX_NAME, null, null);
                             if (indexCheckResponse.getStatusCode() == 200) {
                                 log.info("Not creating " + INDEX_NAME + " because it already exists");
                                 return indexCheckResponse;
                             }
                             log.atInfo().setMessage("Creating " + INDEX_NAME + " because it's HEAD check returned " +
                                     indexCheckResponse.getStatusCode()).log();
-                            return httpClient.makeJsonRequest(PUT_METHOD, INDEX_NAME, null, body);
->>>>>>> 8e328038
+                            return httpClient.makeJsonRequest(AbstractedHttpClient.PUT_METHOD, INDEX_NAME, null, body);
                         } catch (Exception e) {
                             throw Lombok.sneakyThrow(e);
                         }
@@ -411,11 +398,7 @@
                 .replace(SCRIPT_VERSION_TEMPLATE, "poc")
                 .replace(WORKER_ID_TEMPLATE, workerId)
                 .replace(CLIENT_TIMESTAMP_TEMPLATE, Long.toString(timestampEpochSeconds))
-<<<<<<< HEAD
-                .replace(OLD_EXPIRATION_THRESHOLD_TEMPLATE, Long.toString(expirationWindowEpochSeconds))
-=======
                 .replace(OLD_EXPIRATION_THRESHOLD_TEMPLATE, Long.toString(timestampEpochSeconds))
->>>>>>> 8e328038
                 .replace(EXPIRATION_WINDOW_TEMPLATE, Long.toString(expirationWindowSeconds))
                 .replace(CLOCK_DEVIATION_SECONDS_THRESHOLD_TEMPLATE, Long.toString(tolerableClientServerClockDifferenceSeconds));
 
@@ -488,16 +471,11 @@
         Object transformedValue;
     }
 
-<<<<<<< HEAD
     @Getter
     public static class PotentialClockDriftDetectedException extends IllegalStateException {
         public final long timestampEpochSeconds;
 
         public PotentialClockDriftDetectedException(String s, long timestampEpochSeconds) {
-=======
-    public static class PotentialClockDriftDetectedException extends IllegalStateException {
-        public PotentialClockDriftDetectedException(String s) {
->>>>>>> 8e328038
             super(s);
             this.timestampEpochSeconds = timestampEpochSeconds;
         }
