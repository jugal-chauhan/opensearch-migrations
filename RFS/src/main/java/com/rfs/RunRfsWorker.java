package com.rfs;

import com.beust.jcommander.JCommander;
import com.beust.jcommander.Parameter;
import com.fasterxml.jackson.databind.ObjectMapper;
import com.fasterxml.jackson.databind.node.ObjectNode;

import java.nio.file.Path;
import java.nio.file.Paths;
import java.util.Arrays;
import java.util.List;
import java.util.Optional;

import org.apache.logging.log4j.Level;
import org.apache.logging.log4j.Logger;
import org.apache.logging.log4j.LogManager;


import com.rfs.cms.CmsClient;
import com.rfs.cms.CmsEntry;
import com.rfs.cms.OpenSearchCmsClient;
import com.rfs.common.ClusterVersion;
import com.rfs.common.ConnectionDetails;
import com.rfs.common.DocumentReindexer;
import com.rfs.common.GlobalMetadata;
import com.rfs.common.IndexMetadata;
import com.rfs.common.Logging;
import com.rfs.common.LuceneDocumentsReader;
import com.rfs.common.OpenSearchClient;
import com.rfs.common.S3Uri;
import com.rfs.common.ShardMetadata;
import com.rfs.common.S3Repo;
import com.rfs.common.SnapshotCreator;
import com.rfs.common.SourceRepo;
import com.rfs.common.S3SnapshotCreator;
import com.rfs.common.SnapshotRepo;
import com.rfs.common.SnapshotShardUnpacker;
import com.rfs.transformers.TransformFunctions;
import com.rfs.transformers.Transformer;
import com.rfs.version_es_7_10.ElasticsearchConstants_ES_7_10;
import com.rfs.version_es_7_10.GlobalMetadataFactory_ES_7_10;
import com.rfs.version_es_7_10.IndexMetadataFactory_ES_7_10;
import com.rfs.version_es_7_10.ShardMetadataFactory_ES_7_10;
import com.rfs.version_es_7_10.SnapshotRepoProvider_ES_7_10;
import com.rfs.version_os_2_11.GlobalMetadataCreator_OS_2_11;
import com.rfs.version_os_2_11.IndexCreator_OS_2_11;
import com.rfs.worker.DocumentsRunner;
import com.rfs.worker.GlobalState;
import com.rfs.worker.IndexRunner;
import com.rfs.worker.MetadataRunner;
import com.rfs.worker.Runner;
import com.rfs.worker.SnapshotRunner;

public class RunRfsWorker {
    private static final Logger logger = LogManager.getLogger(RunRfsWorker.class);

    public static class Args {
        @Parameter(names = {"--snapshot-name"}, description = "The name of the snapshot to migrate", required = true)
        public String snapshotName;

        @Parameter(names = {"--s3-local-dir"}, description = "The absolute path to the directory on local disk to download S3 files to", required = true)
        public String s3LocalDirPath;

        @Parameter(names = {"--s3-repo-uri"}, description = "The S3 URI of the snapshot repo, like: s3://my-bucket/dir1/dir2", required = true)
        public String s3RepoUri;

        @Parameter(names = {"--s3-region"}, description = "The AWS Region the S3 bucket is in, like: us-east-2", required = true)
        public String s3Region;

        @Parameter(names = {"--lucene-dir"}, description = "The absolute path to the directory where we'll put the Lucene docs", required = true)
        public String luceneDirPath;

        @Parameter(names = {"--source-host"}, description = "The source host and port (e.g. http://localhost:9200)", required = true)
        public String sourceHost;

        @Parameter(names = {"--source-username"}, description = "Optional.  The source username; if not provided, will assume no auth on source", required = false)
        public String sourceUser = null;

        @Parameter(names = {"--source-password"}, description = "Optional.  The source password; if not provided, will assume no auth on source", required = false)
        public String sourcePass = null;

        @Parameter(names = {"--target-host"}, description = "The target host and port (e.g. http://localhost:9200)", required = true)
        public String targetHost;

        @Parameter(names = {"--target-username"}, description = "Optional.  The target username; if not provided, will assume no auth on target", required = false)
        public String targetUser = null;

        @Parameter(names = {"--target-password"}, description = "Optional.  The target password; if not provided, will assume no auth on target", required = false)
        public String targetPass = null;

        @Parameter(names = {"--index-allowlist"}, description = ("Optional.  List of index names to migrate"
            + " (e.g. 'logs_2024_01, logs_2024_02').  Default: all indices"), required = false)
        public List<String> indexAllowlist = List.of();

        @Parameter(names = {"--index-template-allowlist"}, description = ("Optional.  List of index template names to migrate"
            + " (e.g. 'posts_index_template1, posts_index_template2').  Default: empty list"), required = false)
        public List<String> indexTemplateAllowlist = List.of();

        @Parameter(names = {"--component-template-allowlist"}, description = ("Optional. List of component template names to migrate"
            + " (e.g. 'posts_template1, posts_template2').  Default: empty list"), required = false)
        public List<String> componentTemplateAllowlist = List.of();
        
        //https://opensearch.org/docs/2.11/api-reference/cluster-api/cluster-awareness/
        @Parameter(names = {"--min-replicas"}, description = ("Optional.  The minimum number of replicas configured for migrated indices on the target."
            + " This can be useful for migrating to targets which use zonal deployments and require additional replicas to meet zone requirements.  Default: 0")
            , required = false)
        public int minNumberOfReplicas = 0;

        @Parameter(names = {"--log-level"}, description = "What log level you want.  Default: 'info'", required = false, converter = Logging.ArgsConverter.class)
        public Level logLevel = Level.INFO;
    }

    public static void main(String[] args) throws Exception {
        // Grab out args
        Args arguments = new Args();
        JCommander.newBuilder()
            .addObject(arguments)
            .build()
            .parse(args);

        String snapshotName = arguments.snapshotName;
        Path s3LocalDirPath = Paths.get(arguments.s3LocalDirPath);
        String s3RepoUri = arguments.s3RepoUri;
        String s3Region = arguments.s3Region;
        Path luceneDirPath = Paths.get(arguments.luceneDirPath);
        String sourceHost = arguments.sourceHost;
        String sourceUser = arguments.sourceUser;
        String sourcePass = arguments.sourcePass;
        String targetHost = arguments.targetHost;
        String targetUser = arguments.targetUser;
        String targetPass = arguments.targetPass;
        List<String> indexTemplateAllowlist = arguments.indexTemplateAllowlist;
        List<String> componentTemplateAllowlist = arguments.componentTemplateAllowlist;
        int awarenessDimensionality = arguments.minNumberOfReplicas + 1;
        Level logLevel = arguments.logLevel;

        Logging.setLevel(logLevel);

        ConnectionDetails sourceConnection = new ConnectionDetails(sourceHost, sourceUser, sourcePass);
        ConnectionDetails targetConnection = new ConnectionDetails(targetHost, targetUser, targetPass);

        try {
            logger.info("Running RfsWorker");
            GlobalState globalState = GlobalState.getInstance();
            OpenSearchClient sourceClient = new OpenSearchClient(sourceConnection);
            OpenSearchClient targetClient = new OpenSearchClient(targetConnection);
            CmsClient cmsClient = new OpenSearchCmsClient(targetClient);

            SnapshotCreator snapshotCreator = new S3SnapshotCreator(snapshotName, sourceClient, s3RepoUri, s3Region);
            SnapshotRunner.runAndWaitForCompletion(snapshotCreator);

            SourceRepo sourceRepo = S3Repo.create(s3LocalDirPath, new S3Uri(s3RepoUri), s3Region);
            SnapshotRepo.Provider repoDataProvider = new SnapshotRepoProvider_ES_7_10(sourceRepo);
            GlobalMetadata.Factory metadataFactory = new GlobalMetadataFactory_ES_7_10(repoDataProvider);
            GlobalMetadataCreator_OS_2_11 metadataCreator = new GlobalMetadataCreator_OS_2_11(targetClient, List.of(), componentTemplateAllowlist, indexTemplateAllowlist);
            Transformer transformer = TransformFunctions.getTransformer(ClusterVersion.ES_7_10, ClusterVersion.OS_2_11, awarenessDimensionality);
            MetadataRunner metadataWorker = new MetadataRunner(globalState, cmsClient, snapshotName, metadataFactory, metadataCreator, transformer);
            metadataWorker.run();

            IndexMetadata.Factory indexMetadataFactory = new IndexMetadataFactory_ES_7_10(repoDataProvider);
            IndexCreator_OS_2_11 indexCreator = new IndexCreator_OS_2_11(targetClient);
            IndexRunner indexWorker = new IndexRunner(globalState, cmsClient, snapshotName, indexMetadataFactory, indexCreator, transformer);
            indexWorker.run();

            ShardMetadata.Factory shardMetadataFactory = new ShardMetadataFactory_ES_7_10(repoDataProvider);
            SnapshotShardUnpacker unpacker = new SnapshotShardUnpacker(sourceRepo, luceneDirPath, ElasticsearchConstants_ES_7_10.BUFFER_SIZE_IN_BYTES);
            LuceneDocumentsReader reader = new LuceneDocumentsReader(luceneDirPath);
            DocumentReindexer reindexer = new DocumentReindexer(targetClient);
            DocumentsRunner documentsWorker = new DocumentsRunner(globalState, cmsClient, snapshotName, indexMetadataFactory, shardMetadataFactory, unpacker, reader, reindexer);
            documentsWorker.run();
            
        } catch (Runner.PhaseFailed e) {
<<<<<<< HEAD
            logPhaseFailureRecord(e.phase, e.cmsEntry, e.e);
=======
            logPhaseFailureRecord(e.phase, e.nextStep, e.cmsEntry, e.getCause());
>>>>>>> 254d847a
            throw e;
        } catch (Exception e) {
            logger.error("Unexpected error running RfsWorker", e);
            throw e;
        }
    }

<<<<<<< HEAD
    public static void logPhaseFailureRecord(GlobalState.Phase phase, Optional<CmsEntry.Base> cmsEntry, Exception e) {
=======
    public static void logPhaseFailureRecord(GlobalState.Phase phase, WorkerStep nextStep, Optional<CmsEntry.Base> cmsEntry, Throwable e) {
>>>>>>> 254d847a
        ObjectNode errorBlob = new ObjectMapper().createObjectNode();
        errorBlob.put("exceptionMessage", e.getMessage());
        errorBlob.put("exceptionClass", e.getClass().getSimpleName());
        errorBlob.put("exceptionTrace", Arrays.toString(e.getStackTrace()));

        errorBlob.put("phase", phase.toString());

<<<<<<< HEAD
        String currentEntry = (cmsEntry.isPresent()) ? cmsEntry.toString() : "null";
=======
        String currentStep = (nextStep != null) ? nextStep.getClass().getSimpleName() : "null";
        errorBlob.put("currentStep", currentStep);

        String currentEntry = (cmsEntry.isPresent()) ? cmsEntry.get().toRepresentationString() : "null";
>>>>>>> 254d847a
        errorBlob.put("cmsEntry", currentEntry);

        
        logger.error(errorBlob.toString());
    }
}<|MERGE_RESOLUTION|>--- conflicted
+++ resolved
@@ -129,7 +129,7 @@
         String targetHost = arguments.targetHost;
         String targetUser = arguments.targetUser;
         String targetPass = arguments.targetPass;
-        List<String> indexTemplateAllowlist = arguments.indexTemplateAllowlist;
+        List<String> indexTemplateAllowlist = arguments.indexAllowlist;
         List<String> componentTemplateAllowlist = arguments.componentTemplateAllowlist;
         int awarenessDimensionality = arguments.minNumberOfReplicas + 1;
         Level logLevel = arguments.logLevel;
@@ -168,13 +168,9 @@
             DocumentReindexer reindexer = new DocumentReindexer(targetClient);
             DocumentsRunner documentsWorker = new DocumentsRunner(globalState, cmsClient, snapshotName, indexMetadataFactory, shardMetadataFactory, unpacker, reader, reindexer);
             documentsWorker.run();
-            
+
         } catch (Runner.PhaseFailed e) {
-<<<<<<< HEAD
-            logPhaseFailureRecord(e.phase, e.cmsEntry, e.e);
-=======
-            logPhaseFailureRecord(e.phase, e.nextStep, e.cmsEntry, e.getCause());
->>>>>>> 254d847a
+            logPhaseFailureRecord(e.phase, e.cmsEntry, e.getCause());
             throw e;
         } catch (Exception e) {
             logger.error("Unexpected error running RfsWorker", e);
@@ -182,11 +178,7 @@
         }
     }
 
-<<<<<<< HEAD
-    public static void logPhaseFailureRecord(GlobalState.Phase phase, Optional<CmsEntry.Base> cmsEntry, Exception e) {
-=======
-    public static void logPhaseFailureRecord(GlobalState.Phase phase, WorkerStep nextStep, Optional<CmsEntry.Base> cmsEntry, Throwable e) {
->>>>>>> 254d847a
+    public static void logPhaseFailureRecord(GlobalState.Phase phase, Optional<CmsEntry.Base> cmsEntry, Throwable e) {
         ObjectNode errorBlob = new ObjectMapper().createObjectNode();
         errorBlob.put("exceptionMessage", e.getMessage());
         errorBlob.put("exceptionClass", e.getClass().getSimpleName());
@@ -194,17 +186,9 @@
 
         errorBlob.put("phase", phase.toString());
 
-<<<<<<< HEAD
-        String currentEntry = (cmsEntry.isPresent()) ? cmsEntry.toString() : "null";
-=======
-        String currentStep = (nextStep != null) ? nextStep.getClass().getSimpleName() : "null";
-        errorBlob.put("currentStep", currentStep);
-
-        String currentEntry = (cmsEntry.isPresent()) ? cmsEntry.get().toRepresentationString() : "null";
->>>>>>> 254d847a
+        String currentEntry = cmsEntry.map(CmsEntry.Base::toRepresentationString).orElse("null");
         errorBlob.put("cmsEntry", currentEntry);
 
-        
         logger.error(errorBlob.toString());
     }
 }