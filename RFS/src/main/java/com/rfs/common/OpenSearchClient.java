--- conflicted
+++ resolved
@@ -8,11 +8,8 @@
 import java.util.regex.Matcher;
 import java.util.regex.Pattern;
 
-<<<<<<< HEAD
 import lombok.NonNull;
-=======
 import com.rfs.tracing.IRfsContexts;
->>>>>>> 32540448
 import org.apache.logging.log4j.LogManager;
 import org.apache.logging.log4j.Logger;
 
@@ -190,148 +187,7 @@
         }
     }
 
-<<<<<<< HEAD
-    public Mono<BulkResponse> sendBulkRequest(String indexName, String body) {
-=======
-    /*
-     * Create a document if it does not already exist.  Returns an Optional; if the document was created, it
-     * will be the created object and empty otherwise.
-     */
-    public Optional<ObjectNode> createDocument(String indexName, String documentId, ObjectNode body,
-                                  IRfsContexts.IRequestContext context) {
-        String targetPath = indexName + "/_doc/" + documentId + "?op_type=create";
-        RestClient.Response response = client.putAsync(targetPath, body.toString(), context)
-            .flatMap(resp -> {
-                if (resp.code == HttpURLConnection.HTTP_CREATED || resp.code == HttpURLConnection.HTTP_CONFLICT) {
-                    return Mono.just(resp);
-                } else {
-                    String errorMessage = ("Could not create document: " + indexName + "/" + documentId + ". Response Code: " + resp.code
-                        + ", Response Message: " + resp.message + ", Response Body: " + resp.body);
-                    return Mono.error(new OperationFailed(errorMessage, resp));
-                }
-            })
-            .doOnError(e -> logger.error(e.getMessage()))
-            .retryWhen(Retry.backoff(3, Duration.ofSeconds(1)).maxBackoff(Duration.ofSeconds(10)))
-            .block();
-        if (response.code == HttpURLConnection.HTTP_CREATED) {
-            return Optional.of(body);
-        } else {
-            // The only response code that can end up here is HTTP_CONFLICT, as everything is an error above
-            // This indicates that the document already exists
-            return Optional.empty();
-        }
-    }
-
-    /*
-     * Retrieve a document.  Returns an Optional; if the document was found, it will be the document and empty otherwise.
-     */
-    public Optional<ObjectNode> getDocument(String indexName, String documentId,
-                                           IRfsContexts.IRequestContext context) {
-        String targetPath = indexName + "/_doc/" + documentId;
-        RestClient.Response response = client.getAsync(targetPath, context)
-            .flatMap(resp -> {
-                if (resp.code == HttpURLConnection.HTTP_OK || resp.code == HttpURLConnection.HTTP_NOT_FOUND) {
-                    return Mono.just(resp);
-                } else {
-                    String errorMessage = ("Could not retrieve document: " + indexName + "/" + documentId + ". Response Code: " + resp.code
-                        + ", Response Message: " + resp.message + ", Response Body: " + resp.body);
-                    return Mono.error(new OperationFailed(errorMessage, resp));
-                }
-            })
-            .doOnError(e -> logger.error(e.getMessage()))
-            .retryWhen(Retry.backoff(3, Duration.ofSeconds(1)).maxBackoff(Duration.ofSeconds(10)))
-            .block();
-
-        if (response.code == HttpURLConnection.HTTP_OK) {
-            try {
-                return Optional.of(objectMapper.readValue(response.body, ObjectNode.class));
-            } catch (Exception e) {
-                String errorMessage = "Could not parse response for: " + indexName + "/" + documentId;
-                throw new OperationFailed(errorMessage, response);
-            }
-        } else if (response.code == HttpURLConnection.HTTP_NOT_FOUND) {
-            return Optional.empty();
-        } else {
-            String errorMessage = "Should not have gotten here while parsing response for: " + indexName + "/" + documentId;
-            throw new OperationFailed(errorMessage, response);
-        }
-    }
-
-    /*
-     * Update a document using optimistic locking with the versioning info in an original copy of the doc that is passed in.
-     * Returns an Optional; if the document was updated, it will be the new value and empty otherwise.
-     */
-    public Optional<ObjectNode> updateDocument(String indexName, String documentId,
-                                               ObjectNode newBody, ObjectNode originalCopy,
-                                               IRfsContexts.IRequestContext context) {
-        String currentSeqNum;
-        String currentPrimaryTerm;
-        try {
-            currentSeqNum = originalCopy.get("_seq_no").asText();
-            currentPrimaryTerm = originalCopy.get("_primary_term").asText();
-        } catch (Exception e) {
-            String errorMessage = "Could not update document: " + indexName + "/" + documentId;
-            throw new RfsException(errorMessage, e);
-        }
-
-        ObjectNode upsertBody = new ObjectMapper().createObjectNode();
-        upsertBody.set("doc", newBody);
-
-        String targetPath = indexName + "/_update/" + documentId + "?if_seq_no=" + currentSeqNum + "&if_primary_term=" + currentPrimaryTerm;
-        RestClient.Response response = client.postAsync(targetPath, upsertBody.toString(), context)
-            .flatMap(resp -> {
-                if (resp.code == HttpURLConnection.HTTP_OK || resp.code == HttpURLConnection.HTTP_CONFLICT) {
-                    return Mono.just(resp);
-                } else {
-
-                    String errorMessage = ("Could not update document: " + indexName + "/" + documentId + ". Response Code: " + resp.code
-                        + ", Response Message: " + resp.message + ", Response Body: " + resp.body);
-                    return Mono.error(new OperationFailed(errorMessage, resp));
-                }
-            })
-            .doOnError(e -> logger.error(e.getMessage()))
-            .retryWhen(Retry.backoff(3, Duration.ofSeconds(1)).maxBackoff(Duration.ofSeconds(10)))
-            .block();
-        if (response.code == HttpURLConnection.HTTP_OK) {
-            return Optional.of(newBody);
-        } else {
-            // The only response code that can end up here is HTTP_CONFLICT, as everything is an error above
-            // This indicates that we didn't acquire the optimistic lock
-            return Optional.empty();
-        }
-    }
-
-    /*
-     * Update a document forcefully by skipping optimistic locking and overwriting the document regardless of versioning.
-     * Returns the new body used in the update.
-     */
-    public ObjectNode updateDocumentForceful(String indexName, String documentId, ObjectNode newBody,
-                                             IRfsContexts.IRequestContext context) {
-        ObjectNode upsertBody = new ObjectMapper().createObjectNode();
-        upsertBody.set("doc", newBody);
-
-        String targetPath = indexName + "/_update/" + documentId;
-        client.postAsync(targetPath, upsertBody.toString(), context)
-            .flatMap(resp -> {
-                if (resp.code == HttpURLConnection.HTTP_OK) {
-                    return Mono.just(resp);
-                } else {
-
-                    String errorMessage = ("Could not update document: " + indexName + "/" + documentId + ". Response Code: " + resp.code
-                        + ", Response Message: " + resp.message + ", Response Body: " + resp.body);
-                    return Mono.error(new OperationFailed(errorMessage, resp));
-                }
-            })
-            .doOnError(e -> logger.error(e.getMessage()))
-            .retryWhen(Retry.backoff(3, Duration.ofSeconds(1)).maxBackoff(Duration.ofSeconds(10)))
-            .block();
-
-        return newBody;
-    }
-
-    public Mono<BulkResponse> sendBulkRequest(String indexName, String body,
-                                              IRfsContexts.IRequestContext context) {
->>>>>>> 32540448
+    public Mono<BulkResponse> sendBulkRequest(String indexName, String body, IRfsContexts.IRequestContext context) {
         String targetPath = indexName + "/_bulk";
 
         return client.postAsync(targetPath, body, context)
@@ -351,42 +207,6 @@
         return client.get(targetPath, context);
     }
 
-<<<<<<< HEAD
-=======
-    /*
-     * Retrieves documents from the specified index with the specified query.  Returns a list of the hits.
-     */
-    public List<ObjectNode> searchDocuments(String indexName, String queryBody) {
-        String targetPath = indexName + "/_search";
-        RestClient.Response response = client.postAsync(targetPath, queryBody.toString())
-            .flatMap(resp -> {
-                if (resp.code == HttpURLConnection.HTTP_OK) {
-                    return Mono.just(resp);
-                } else {
-                    String errorMessage = ("Could not retrieve documents from index " + indexName + ". Response Code: " + resp.code
-                        + ", Response Message: " + resp.message + ", Response Body: " + resp.body);
-                    return Mono.error(new OperationFailed(errorMessage, resp));
-                }
-            })
-            .doOnError(e -> logger.error(e.getMessage()))
-            .retryWhen(Retry.backoff(3, Duration.ofSeconds(1)).maxBackoff(Duration.ofSeconds(10)))
-            .block();
-
-        try {
-            // Pull the hits out of the surrounding response and return them
-            ObjectNode responseJson = objectMapper.readValue(response.body, ObjectNode.class);
-            ArrayNode hits = (ArrayNode) responseJson.get("hits").get("hits");
-
-            JavaType type = objectMapper.getTypeFactory().constructCollectionType(ArrayList.class, ObjectNode.class);
-            List<ObjectNode> docs = objectMapper.convertValue(hits, type);
-            return docs;
-        } catch (Exception e) {
-            String errorMessage = "Could not parse response for: " + indexName;
-            throw new OperationFailed(errorMessage, response);
-        }
-    }
-
->>>>>>> 32540448
     public static class BulkResponse extends RestClient.Response {
         public BulkResponse(int responseCode, String responseBody, String responseMessage) {
             super(responseCode, responseBody, responseMessage);
