package com.rfs.common;

import com.fasterxml.jackson.databind.DeserializationFeature;
import com.fasterxml.jackson.databind.JsonNode;
import com.fasterxml.jackson.databind.ObjectMapper;
import com.fasterxml.jackson.databind.node.ObjectNode;
import com.rfs.tracing.IRfsContexts;
import org.apache.logging.log4j.LogManager;
import org.apache.logging.log4j.Logger;

import java.util.Optional;

public abstract class SnapshotCreator {
    private static final Logger logger = LogManager.getLogger(SnapshotCreator.class);
    private static final ObjectMapper mapper = new ObjectMapper();
    static {
        mapper.configure(DeserializationFeature.FAIL_ON_UNKNOWN_PROPERTIES, false);
    }

    private final OpenSearchClient client;
    private final IRfsContexts.ICreateSnapshotContext context;
    private final String snapshotName;

    public SnapshotCreator(String snapshotName, OpenSearchClient client,
                           IRfsContexts.ICreateSnapshotContext context) {
        this.snapshotName = snapshotName;
        this.client = client;
        this.context = context;
    }

    abstract ObjectNode getRequestBodyForRegisterRepo();

    public String getRepoName() {
        return "migration_assistant_repo";
    }

    public String getSnapshotName() {
        return snapshotName;
    }

    public void registerRepo() {
        ObjectNode settings = getRequestBodyForRegisterRepo();

        // Register the repo; it's fine if it already exists
        try {
            client.registerSnapshotRepo(getRepoName(), settings, context);
            logger.info("Snapshot repo registration successful");
        } catch (Exception e) {
            logger.error("Snapshot repo registration failed", e);
            throw new RepoRegistrationFailed(getRepoName());
        }
    }

    public void createSnapshot() {
        // Assemble the settings
        ObjectNode body = mapper.createObjectNode();
        body.put("indices", "_all");
        body.put("ignore_unavailable", true);
        body.put("include_global_state", true);

        // Create the snapshot; idempotent operation
        try {
<<<<<<< HEAD
            client.createSnapshot(getRepoName(), snapshotName, body, context);
            logger.info("Snapshot " + snapshotName + " creation initiated");
=======
            client.createSnapshot(getRepoName(), snapshotName, body);
            logger.info("Snapshot {} creation initiated", snapshotName);
>>>>>>> 07bc3ef4
        } catch (Exception e) {
            logger.error("Snapshot {} creation failed", snapshotName, e);
            throw new SnapshotCreationFailed(snapshotName);
        }
    }

    public boolean isSnapshotFinished() {
        Optional<ObjectNode> response;
        try {
            response = client.getSnapshotStatus(getRepoName(), snapshotName, context);
        } catch (Exception e) {
            logger.error("Failed to get snapshot status", e);
            throw new SnapshotStatusCheckFailed(snapshotName);
        }

        if (response.isEmpty()) {
            logger.error("Snapshot {} does not exist", snapshotName);
            throw new SnapshotDoesNotExist(snapshotName);
        }

        JsonNode responseJson = response.get();
        JsonNode firstSnapshot = responseJson.path("snapshots").get(0);
        JsonNode stateNode = firstSnapshot.path("state");
        String state = stateNode.asText();        

        if (state.equals("SUCCESS")) {
            return true;
        } else if (state.equals("IN_PROGRESS")) {
            return false;
        } else {
            logger.error("Snapshot {} has failed with state {}", snapshotName, state);
            throw new SnapshotCreationFailed(snapshotName);
        }
    }

    public static class RepoRegistrationFailed extends RfsException {
        public RepoRegistrationFailed(String repoName) {
            super("Failed to register repo " + repoName);
        }
    }

    public static class SnapshotCreationFailed extends RfsException {
        public SnapshotCreationFailed(String snapshotName) {
            super("Failed to create snapshot " + snapshotName);
        }
    }

    public static class SnapshotDoesNotExist extends RfsException {
        public SnapshotDoesNotExist(String snapshotName) {
            super("Snapshot " + snapshotName + " does not exist");
        }
    }

    public static class SnapshotStatusCheckFailed extends RfsException {
        public SnapshotStatusCheckFailed(String snapshotName) {
            super("We were unable to retrieve the status of Snapshot " + snapshotName);
        }
    }
}<|MERGE_RESOLUTION|>--- conflicted
+++ resolved
@@ -60,13 +60,8 @@
 
         // Create the snapshot; idempotent operation
         try {
-<<<<<<< HEAD
             client.createSnapshot(getRepoName(), snapshotName, body, context);
-            logger.info("Snapshot " + snapshotName + " creation initiated");
-=======
-            client.createSnapshot(getRepoName(), snapshotName, body);
             logger.info("Snapshot {} creation initiated", snapshotName);
->>>>>>> 07bc3ef4
         } catch (Exception e) {
             logger.error("Snapshot {} creation failed", snapshotName, e);
             throw new SnapshotCreationFailed(snapshotName);
