package com.rfs.common;

import com.fasterxml.jackson.databind.JsonNode;
import com.fasterxml.jackson.databind.ObjectMapper;
import com.fasterxml.jackson.databind.node.ObjectNode;
import com.rfs.tracing.IRfsContexts;
import org.apache.logging.log4j.LogManager;
import org.apache.logging.log4j.Logger;

import java.util.Optional;

public abstract class SnapshotCreator {
    private static final Logger logger = LogManager.getLogger(SnapshotCreator.class);
    private static final ObjectMapper mapper = new ObjectMapper();

    private final OpenSearchClient client;
    private final IRfsContexts.ICreateSnapshotContext context;
    private final String snapshotName;

    public SnapshotCreator(String snapshotName, OpenSearchClient client,
                           IRfsContexts.ICreateSnapshotContext context) {
        this.snapshotName = snapshotName;
        this.client = client;
        this.context = context;
    }

    abstract ObjectNode getRequestBodyForRegisterRepo();

    public String getRepoName() {
        return "migration_assistant_repo";
    }

    public String getSnapshotName() {
        return snapshotName;
    }

    public void registerRepo() {
        ObjectNode settings = getRequestBodyForRegisterRepo();

        // Register the repo; it's fine if it already exists
<<<<<<< HEAD
        RestClient.Response response = client.registerSnapshotRepo(getRepoName(), settings, context);
        if (response.code == HttpURLConnection.HTTP_OK || response.code == HttpURLConnection.HTTP_CREATED) {
=======
        try {
            client.registerSnapshotRepo(getRepoName(), settings);
>>>>>>> fab14e28
            logger.info("Snapshot repo registration successful");
        } catch (Exception e) {
            logger.error("Snapshot repo registration failed", e);
            throw new RepoRegistrationFailed(getRepoName());
        }
    }

    public void createSnapshot() {
        // Assemble the settings
        ObjectNode body = mapper.createObjectNode();
        body.put("indices", "_all");
        body.put("ignore_unavailable", true);
        body.put("include_global_state", true);

        // Create the snapshot; idempotent operation
<<<<<<< HEAD
        RestClient.Response response = client.createSnapshot(getRepoName(), snapshotName, body, context);
        if (response.code == HttpURLConnection.HTTP_OK || response.code == HttpURLConnection.HTTP_CREATED) {
=======
        try {
            client.createSnapshot(getRepoName(), snapshotName, body);
>>>>>>> fab14e28
            logger.info("Snapshot " + snapshotName + " creation initiated");
        } catch (Exception e) {
            logger.error("Snapshot " + snapshotName + " creation failed", e);
            throw new SnapshotCreationFailed(snapshotName);
        }
    }

    public boolean isSnapshotFinished() {
<<<<<<< HEAD
        RestClient.Response response = client.getSnapshotStatus(getRepoName(), snapshotName, context);
        if (response.code == HttpURLConnection.HTTP_NOT_FOUND) {
=======
        Optional<ObjectNode> response;
        try {
            response = client.getSnapshotStatus(getRepoName(), snapshotName);
        } catch (Exception e) {
            logger.error("Failed to get snapshot status", e);
            throw new SnapshotStatusCheckFailed(snapshotName);
        }

        if (response.isEmpty()) {
>>>>>>> fab14e28
            logger.error("Snapshot " + snapshotName + " does not exist");
            throw new SnapshotDoesNotExist(snapshotName);
        }

        JsonNode responseJson = response.get();
        JsonNode firstSnapshot = responseJson.path("snapshots").get(0);
        JsonNode stateNode = firstSnapshot.path("state");
        String state = stateNode.asText();        

        if (state.equals("SUCCESS")) {
            return true;
        } else if (state.equals("IN_PROGRESS")) {
            return false;
        } else {
            logger.error("Snapshot " + snapshotName + " has failed with state " + state);
            throw new SnapshotCreationFailed(snapshotName);
        }
    }

    public static class RepoRegistrationFailed extends RfsException {
        public RepoRegistrationFailed(String repoName) {
            super("Failed to register repo " + repoName);
        }
    }

    public static class SnapshotCreationFailed extends RfsException {
        public SnapshotCreationFailed(String snapshotName) {
            super("Failed to create snapshot " + snapshotName);
        }
    }

    public static class SnapshotDoesNotExist extends RfsException {
        public SnapshotDoesNotExist(String snapshotName) {
            super("Snapshot " + snapshotName + " does not exist");
        }
    }

    public static class SnapshotStatusCheckFailed extends RfsException {
        public SnapshotStatusCheckFailed(String snapshotName) {
            super("We were unable to retrieve the status of Snapshot " + snapshotName);
        }
    }
}<|MERGE_RESOLUTION|>--- conflicted
+++ resolved
@@ -38,13 +38,8 @@
         ObjectNode settings = getRequestBodyForRegisterRepo();
 
         // Register the repo; it's fine if it already exists
-<<<<<<< HEAD
-        RestClient.Response response = client.registerSnapshotRepo(getRepoName(), settings, context);
-        if (response.code == HttpURLConnection.HTTP_OK || response.code == HttpURLConnection.HTTP_CREATED) {
-=======
         try {
-            client.registerSnapshotRepo(getRepoName(), settings);
->>>>>>> fab14e28
+            client.registerSnapshotRepo(getRepoName(), settings, context);
             logger.info("Snapshot repo registration successful");
         } catch (Exception e) {
             logger.error("Snapshot repo registration failed", e);
@@ -60,13 +55,8 @@
         body.put("include_global_state", true);
 
         // Create the snapshot; idempotent operation
-<<<<<<< HEAD
-        RestClient.Response response = client.createSnapshot(getRepoName(), snapshotName, body, context);
-        if (response.code == HttpURLConnection.HTTP_OK || response.code == HttpURLConnection.HTTP_CREATED) {
-=======
         try {
-            client.createSnapshot(getRepoName(), snapshotName, body);
->>>>>>> fab14e28
+            client.createSnapshot(getRepoName(), snapshotName, body, context);
             logger.info("Snapshot " + snapshotName + " creation initiated");
         } catch (Exception e) {
             logger.error("Snapshot " + snapshotName + " creation failed", e);
@@ -75,20 +65,15 @@
     }
 
     public boolean isSnapshotFinished() {
-<<<<<<< HEAD
-        RestClient.Response response = client.getSnapshotStatus(getRepoName(), snapshotName, context);
-        if (response.code == HttpURLConnection.HTTP_NOT_FOUND) {
-=======
         Optional<ObjectNode> response;
         try {
-            response = client.getSnapshotStatus(getRepoName(), snapshotName);
+            response = client.getSnapshotStatus(getRepoName(), snapshotName, context);
         } catch (Exception e) {
             logger.error("Failed to get snapshot status", e);
             throw new SnapshotStatusCheckFailed(snapshotName);
         }
 
         if (response.isEmpty()) {
->>>>>>> fab14e28
             logger.error("Snapshot " + snapshotName + " does not exist");
             throw new SnapshotDoesNotExist(snapshotName);
         }
