--- conflicted
+++ resolved
@@ -16,20 +16,9 @@
         this(snapshotName, client, s3Uri, s3Region, null, context);
     }
 
-<<<<<<< HEAD
     public S3SnapshotCreator(String snapshotName, OpenSearchClient client, String s3Uri, String s3Region,
                 Integer maxSnapshotRateMBPerNode, IRfsContexts.ICreateSnapshotContext context) {
         super(snapshotName, client, context);
-=======
-    public S3SnapshotCreator(
-        String snapshotName,
-        OpenSearchClient client,
-        String s3Uri,
-        String s3Region,
-        Integer maxSnapshotRateMBPerNode
-    ) {
-        super(snapshotName, client);
->>>>>>> c131e8e6
         this.s3Uri = s3Uri;
         this.s3Region = s3Region;
         this.maxSnapshotRateMBPerNode = maxSnapshotRateMBPerNode;
