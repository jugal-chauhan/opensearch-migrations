package com.rfs.framework;

import java.io.ByteArrayOutputStream;
import java.io.IOException;
import java.time.Duration;
import java.util.Arrays;
import java.util.Map;
import java.util.Objects;
import java.util.Optional;
import java.util.concurrent.TimeUnit;
import java.util.stream.Collectors;
import java.util.stream.Stream;

import com.google.common.collect.Streams;
import org.apache.http.client.methods.HttpPost;
import org.apache.http.entity.StringEntity;
import org.apache.http.impl.client.HttpClients;

import com.github.dockerjava.api.DockerClient;
import com.github.dockerjava.api.command.PullImageResultCallback;
import com.github.dockerjava.api.command.WaitContainerResultCallback;
import com.github.dockerjava.api.model.Image;
import com.github.dockerjava.core.DefaultDockerClientConfig;
import com.github.dockerjava.core.DockerClientImpl;
import com.github.dockerjava.core.command.ExecStartResultCallback;
import com.github.dockerjava.httpclient5.ApacheDockerHttpClient;
import lombok.AllArgsConstructor;
import lombok.EqualsAndHashCode;
import lombok.extern.slf4j.Slf4j;
import org.jetbrains.annotations.NotNull;
import org.testcontainers.containers.GenericContainer;
import org.testcontainers.containers.Network;

/**
 * This class caches preloaded data runs by bringing up a base Elasticsearch/OpenSearch container
 * and a traffic generator container alongside it.  The generator sends requests to populate the
 * cluster and once done, the cluster is committed to a new docker image.
 *
 * The docker image will have a name that is a hash of the generator and search container's
 * image names + the arguments, so if either of those change, so should any docker cached version
 * of the preloaded source image that we're building.
 */
@Slf4j
public class PreloadedDataContainerOrchestrator {
    public static String PRELOADED_IMAGE_BASE_NAME = "org/opensearch/migrations/preloaded_source_";
    public static int PULL_TIMEOUT_SECONDS = 600;

    @EqualsAndHashCode
    @AllArgsConstructor
    private static class HashHelper {
        String baseSourceImageId;
        String dataLoaderImageId;
        String[] dataLoaderArgs;
    }

    private final SearchClusterContainer.Version baseSourceVersion;
    private final String serverNameAlias;
    private final String dataLoaderImageName;
    private final String[] generatorContainerArgs;

    public PreloadedDataContainerOrchestrator(
        SearchClusterContainer.Version baseSourceVersion,
        String serverNameAlias,
        String dataLoaderImageName,
        String[] generatorContainerArgs
    ) {
        this.baseSourceVersion = baseSourceVersion;
        this.serverNameAlias = serverNameAlias;
        this.dataLoaderImageName = dataLoaderImageName;
        this.generatorContainerArgs = generatorContainerArgs;
    }

    public String getReadyImageName(boolean pullIfUnavailable) throws IOException, InterruptedException {
        var imageName = getImageName();
        var dockerClient = createDockerClient();
        var tag = Integer.toString(Math.abs(getHashCodeOfImagesAndArgs(dockerClient, pullIfUnavailable)));
        if (getExistingImage(dockerClient, imageName, tag, false) == null) {
            makeNewImage(dockerClient, imageName, tag);
        }
        return formatFullImageName(imageName, tag);
    }

    String[] getImageAndTagArray(String imageName) {
        var imageTagArray = imageName.split(":");
        if (imageTagArray.length != 2) {
            throw new IllegalArgumentException(
                "Base source image [" + baseSourceVersion.imageName + "] name isn't of the form .*:.*"
            );
        }
        return imageTagArray;
    }

    String getImageId(DockerClient dockerClient, String imageName, boolean pullIfUnavailable)
        throws InterruptedException {
        var imageAndTagArr = getImageAndTagArray(imageName);
        var image = getExistingImage(dockerClient, imageAndTagArr[0], imageAndTagArr[1], pullIfUnavailable);
        if (image == null) {
            throw new IllegalStateException(
                "Base source image doesn't exist [" + baseSourceVersion.imageName + "].  Please build/pull it first."
            );
        }
        return image.getId();
    }

    private int getHashCodeOfImagesAndArgs(DockerClient dockerClient, boolean pullIfUnavailable)
<<<<<<< HEAD
        throws InterruptedException
    {
        var sourceImageId = getImageId(dockerClient, baseSourceVersion.imageName, pullIfUnavailable);
        var dataLoaderImageId = getImageId(dockerClient, dataLoaderImageName, pullIfUnavailable);
        var rval = Objects.hash(
                sourceImageId,
                dataLoaderImageId,
                Arrays.hashCode(generatorContainerArgs));
        log.atInfo().setMessage("sourceImageId="+sourceImageId+" dataLoaderImageId="+dataLoaderImageId+" args="+
                Arrays.stream(generatorContainerArgs).collect(Collectors.joining()) + " hash: "+ rval).log();
        return rval;
=======
        throws InterruptedException {
        return Objects.hash(
            getImageId(dockerClient, baseSourceVersion.imageName, pullIfUnavailable),
            getImageId(dockerClient, dataLoaderImageName, pullIfUnavailable),
            generatorContainerArgs
        );
>>>>>>> c131e8e6
    }

    private String getImageName() {
        return PRELOADED_IMAGE_BASE_NAME + baseSourceVersion.prettyName.replace(" ", "_").toLowerCase();
    }

    private static DockerClient createDockerClient() {
        var config = DefaultDockerClientConfig.createDefaultConfigBuilder().build();
        var httpClient = new ApacheDockerHttpClient.Builder().dockerHost(config.getDockerHost())
            .sslConfig(config.getSSLConfig())
            .maxConnections(100)
            .connectionTimeout(Duration.ofSeconds(30))
            .responseTimeout(Duration.ofSeconds(45))
            .build();

        return DockerClientImpl.getInstance(config, httpClient);
    }

    private static Image getExistingImage(
        DockerClient dockerClient,
        String imageName,
        String tag,
        boolean pullIfUnavailable
    ) throws InterruptedException {
        var fullName = formatFullImageName(imageName, tag);
        for (var image : dockerClient.listImagesCmd().exec()) {
            for (String s : image.getRepoTags()) {
                if (fullName.equals(s)) {
                    return image;
                }
            }
        }
        if (pullIfUnavailable) {
            log.warn("Image not found. Pulling image: " + fullName);
            dockerClient.pullImageCmd(imageName)
                .withTag(tag)
                .exec(new PullImageResultCallback())
                .awaitCompletion(PULL_TIMEOUT_SECONDS, TimeUnit.SECONDS);
            return getExistingImage(dockerClient, imageName, tag, false);
        }
        return null;
    }

    @NotNull
    private static String formatFullImageName(String imageName, String tag) {
        return imageName + ":" + tag;
    }

    private void makeNewImage(DockerClient dockerClient, String imageName, String tag) throws IOException,
        InterruptedException {
        var imageResponse = dockerClient.inspectImageCmd(baseSourceVersion.imageName).exec();
        var originalEntrypoint = imageResponse.getConfig().getEntrypoint();
        var originalCmd = imageResponse.getConfig().getCmd();
        final var replacementCommand = Streams.concat(
            Stream.of("/bin/sh", "-c"),
            Stream.of(
                Streams.concat(
                    Optional.ofNullable(originalEntrypoint).stream().flatMap(Arrays::stream),
                    Optional.ofNullable(originalCmd).stream().flatMap(Arrays::stream),
                    Stream.of("&", "tail", "-f", "/dev/null")
                ).collect(Collectors.joining(" "))
            )
        ).toArray(String[]::new);

        try (
            var network = Network.newNetwork();
            var serverContainer = new SearchClusterContainer(baseSourceVersion).withNetwork(network)
                .withNetworkAliases(serverNameAlias)
                .withCreateContainerCmdModifier(cmd -> cmd.withEntrypoint(replacementCommand))
        ) {
            serverContainer.start();
            var serverContainerId = serverContainer.getContainerId();

            // execStartSource(dockerClient, serverContainerId);
            runGeneratorContainerToCompletion(dockerClient, network);
            makeFlushRequestToSourceServer(serverContainer);
            parkSourceContainer(dockerClient, serverContainerId);
            commitSourceToNewImage(dockerClient, serverContainerId, imageName, tag);
        }
    }

    private void execStartSource(DockerClient dockerClient, String serverContainerId) {
        var imageResponse = dockerClient.inspectImageCmd(baseSourceVersion.imageName).exec();
        var originalEntrypoint = imageResponse.getConfig().getEntrypoint();
        var originalCmd = imageResponse.getConfig().getCmd();

        var conjoinedOriginalCommand = Streams.concat(
            Optional.ofNullable(originalEntrypoint).stream().flatMap(Arrays::stream),
            Optional.ofNullable(originalCmd).stream().flatMap(Arrays::stream)
        ).toArray(String[]::new);

        try (var execCmd = dockerClient.execCreateCmd(serverContainerId)) {
            var response = execCmd.withCmd(conjoinedOriginalCommand)
                .withAttachStdout(true)
                .withAttachStderr(true)
                .exec();

            dockerClient.execStartCmd(response.getId()).exec(new ExecStartResultCallback(System.out, System.err));
        }
    }

    private void runGeneratorContainerToCompletion(DockerClient dockerClient, Network network) throws IOException {
        try (
            var clientContainer = new GenericContainer<>(dataLoaderImageName).withNetwork(network)
                .withCommand(generatorContainerArgs)
        ) {
            clientContainer.start();

            try (
                var clientCmd = dockerClient.waitContainerCmd(clientContainer.getContainerId());
                var result = clientCmd.exec(new WaitContainerResultCallback())
            ) {
                int statusCode = result.awaitStatusCode();
                if (statusCode != 0) {
                    throw new IllegalStateException("Load generator client container exited with code " + statusCode);
                }
            }
        }
    }

    private static void makeFlushRequestToSourceServer(SearchClusterContainer serverContainer) throws IOException {
        try (var httpClient = HttpClients.createDefault()) {
            var request = new HttpPost("http://localhost:" + serverContainer.getMappedPort(9200) + "/_flush");
            request.setEntity(new StringEntity(""));  // Set an empty body for the POST request

            try (var response = httpClient.execute(request)) {
                int statusCode = response.getStatusLine().getStatusCode();
                if (statusCode != 200) {
                    throw new IllegalStateException("Failed to flush source. Response code: " + statusCode);
                }
                log.info("Elasticsearch indices flushed successfully.");
            }
        }
    }

    /**
     * Here, the word 'park' means to put the source container into a quiescent state where a snapshot could
     * be taken and the container could be restarted with the original entrypoint starting up cleanly.
     */
    private static void parkSourceContainer(DockerClient dockerClient, String serverContainerId)
        throws InterruptedException {
        try (var execCmd = dockerClient.execCreateCmd(serverContainerId)) {
            final var script = ""
                + "export PID=`ps -e -o pid=,comm= | sort -n | grep java | sed 's/ \\+/ /g' | sed 's/^ //' | cut -d ' ' -f 1` && "
                + "echo pid=${PID} && "
                + "kill -15 ${PID} && "
                + "while kill -0 ${PID} 2>/dev/null; do sleep 1; done && "
                + "rm -f `find . -name \\*.lock` && "
                + "sleep 2 && "
                + "echo done";
            var syncResponse = execCmd.withCmd("/bin/bash", "-c", script)
                .withAttachStderr(true)
                .withAttachStdout(true)
                .exec();
            var outputStream = new ByteArrayOutputStream();

            // Start the exec command and capture the output
            var result = dockerClient.execStartCmd(syncResponse.getId())
                .exec(new ExecStartResultCallback(outputStream, outputStream))
                .awaitCompletion(20, TimeUnit.SECONDS);
            log.info("Source filesystem sync + lock removal completed w/ result=" + result);
        }
    }

    private static void commitSourceToNewImage(
        DockerClient dockerClient,
        String serverContainerId,
        String imageName,
        String tag
    ) {
        try (
            var commitCmd = dockerClient.commitCmd(serverContainerId)
                .withLabels(Map.of("org.testcontainers.sessionId", "none"))
                .withRepository(imageName)
                .withTag(tag)
        ) {
            var result = commitCmd.exec();
            log.warn("done commmitting " + imageName + ":" + tag + " w/ result=" + result);
        }
    }
}<|MERGE_RESOLUTION|>--- conflicted
+++ resolved
@@ -103,7 +103,6 @@
     }
 
     private int getHashCodeOfImagesAndArgs(DockerClient dockerClient, boolean pullIfUnavailable)
-<<<<<<< HEAD
         throws InterruptedException
     {
         var sourceImageId = getImageId(dockerClient, baseSourceVersion.imageName, pullIfUnavailable);
@@ -115,14 +114,6 @@
         log.atInfo().setMessage("sourceImageId="+sourceImageId+" dataLoaderImageId="+dataLoaderImageId+" args="+
                 Arrays.stream(generatorContainerArgs).collect(Collectors.joining()) + " hash: "+ rval).log();
         return rval;
-=======
-        throws InterruptedException {
-        return Objects.hash(
-            getImageId(dockerClient, baseSourceVersion.imageName, pullIfUnavailable),
-            getImageId(dockerClient, dataLoaderImageName, pullIfUnavailable),
-            generatorContainerArgs
-        );
->>>>>>> c131e8e6
     }
 
     private String getImageName() {
