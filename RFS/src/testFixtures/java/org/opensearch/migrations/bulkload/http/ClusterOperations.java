--- conflicted
+++ resolved
@@ -259,11 +259,7 @@
         var extraParameters = (
                 VersionMatchers.isES_5_X
                         .or(VersionMatchers.isES_8_X)
-<<<<<<< HEAD
                         .or(VersionMatchers.equalOrBetween_ES_6_0_and_6_5)
-=======
-                        .or(VersionMatchers.isES_6_X)
->>>>>>> 998f0ff7
             ).test(clusterVersion)
                     ? ""
                     : "?include_type_name=true";
