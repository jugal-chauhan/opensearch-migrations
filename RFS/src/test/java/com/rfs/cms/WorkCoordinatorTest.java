--- conflicted
+++ resolved
@@ -1,6 +1,5 @@
 package com.rfs.cms;
 
-<<<<<<< HEAD
 
 import com.fasterxml.jackson.databind.JsonNode;
 import com.fasterxml.jackson.databind.ObjectMapper;
@@ -15,8 +14,6 @@
 import org.junit.jupiter.api.Test;
 import org.opensearch.migrations.workcoordination.tracing.WorkCoordinationTestContext;
 
-=======
->>>>>>> c131e8e6
 import java.io.IOException;
 import java.net.URI;
 import java.time.Duration;
@@ -58,13 +55,8 @@
 @Slf4j
 public class WorkCoordinatorTest {
 
-<<<<<<< HEAD
-=======
-    final static OpensearchContainer<?> container = new OpensearchContainer<>("opensearchproject/opensearch:1.3.0");
->>>>>>> c131e8e6
     public static final String DUMMY_FINISHED_DOC_ID = "dummy_finished_doc";
 
-<<<<<<< HEAD
     final SearchClusterContainer container = new SearchClusterContainer(SearchClusterContainer.OS_V1_3_16);
     private Supplier<ApacheHttpClient> httpClientSupplier;
 
@@ -88,84 +80,6 @@
                 "}";
         log.atInfo().setMessage(()->"Searching with... " + body).log();
         var response = httpClientSupplier.get().makeJsonRequest(AbstractedHttpClient.GET_METHOD,
-=======
-    @BeforeAll
-    static void setupOpenSearchContainer() throws Exception {
-        // Start the container. This step might take some time...
-        container.start();
-        httpClientSupplier = () -> new ApacheHttpClient(URI.create(container.getHttpHostAddress()));
-        try (var workCoordinator = new OpenSearchWorkCoordinator(httpClientSupplier.get(), 2, "testWorker")) {
-            workCoordinator.setup();
-        }
-    }
-
-    @Test
-    void testCreateOrUpdateOrReturnAsIsRequest() throws Exception {
-        var objMapper = new ObjectMapper();
-        var docId = "A";
-        //
-        // var response1 = workCoordinator.createOrUpdateLeaseForWorkItem(docId, Duration.ofSeconds(2));
-        // Assertions.assertEquals("created", response1.get("result").textValue());
-        // var doc1 = client.execute(workCoordinator.makeGetRequest(docId), r -> {
-        // return objMapper.readTree(r.getEntity().getContent());
-        // });
-        // Assertions.assertEquals(1, doc1.get("_source").get("numAttempts").longValue());
-        // var response2 = client.execute(
-        // workCoordinator.makeUpdateRequest(docId, "node_1", Instant.now(), 2),
-        // r -> {
-        // Assertions.assertEquals(HttpStatus.SC_OK, r.getCode());
-        // return objMapper.readTree(r.getEntity().getContent());
-        // });
-        // var doc2 = client.execute(workCoordinator.makeGetRequest(docId), r -> {
-        // return objMapper.readTree(r.getEntity().getContent());
-        // });
-        // Assertions.assertEquals("noop", response2.get("result").textValue(),
-        // "response that came back was unexpected - document == " + objMapper.writeValueAsString(doc2));
-        // Assertions.assertEquals(1, doc2.get("_source").get("numAttempts").longValue());
-        //
-        // Thread.sleep(2500);
-        //
-        // var response3 = client.execute(
-        // workCoordinator.makeUpdateRequest(docId, "node_1", Instant.now(), 2),
-        // r -> {
-        // Assertions.assertEquals(HttpStatus.SC_OK, r.getCode());
-        // return objMapper.readTree(r.getEntity().getContent());
-        // });
-        // Assertions.assertEquals("updated", response3.get("result").textValue());
-        // var doc3 = client.execute(workCoordinator.makeGetRequest(docId), r -> {
-        // return objMapper.readTree(r.getEntity().getContent());
-        // });
-        // Assertions.assertEquals(2, doc3.get("_source").get("numAttempts").longValue());
-        // Assertions.assertTrue(
-        // doc2.get("_source").get("expiration").longValue() <
-        // doc3.get("_source").get("expiration").longValue());
-        //
-        // var response4 = client.execute(
-        // workCoordinator.makeCompletionRequest(docId, "node_1", Instant.now()), r -> {
-        // Assertions.assertEquals(HttpStatus.SC_OK, r.getCode());
-        // return objMapper.readTree(r.getEntity().getContent());
-        // });
-        // var doc4 = client.execute(workCoordinator.makeGetRequest(docId), r -> {
-        // return objMapper.readTree(r.getEntity().getContent());
-        // });
-        // Assertions.assertEquals("updated", response4.get("result").textValue());
-        // Assertions.assertTrue(doc4.get("_source").get("completedAt").longValue() > 0);
-        // log.info("doc4="+doc4);
-    }
-
-    @SneakyThrows
-    private static JsonNode searchForExpiredDocs(long expirationEpochSeconds) {
-        final var body = "{"
-            + OpenSearchWorkCoordinator.QUERY_INCOMPLETE_EXPIRED_ITEMS_STR.replace(
-                OpenSearchWorkCoordinator.OLD_EXPIRATION_THRESHOLD_TEMPLATE,
-                "" + expirationEpochSeconds
-            )
-            + "}";
-        log.atInfo().setMessage(() -> "Searching with... " + body).log();
-        var response = httpClientSupplier.get()
-            .makeJsonRequest(
-                AbstractedHttpClient.GET_METHOD,
->>>>>>> c131e8e6
                 OpenSearchWorkCoordinator.INDEX_NAME + "/_search",
                 null,
                 body
@@ -221,15 +135,10 @@
         var testContext = WorkCoordinationTestContext.factory().withAllTracking();
         final var NUM_DOCS = 40;
         final var MAX_RUNS = 2;
-<<<<<<< HEAD
         var executorService = Executors.newFixedThreadPool(NUM_DOCS);
         try (var workCoordinator = new OpenSearchWorkCoordinator(httpClientSupplier.get(),
                 3600, "docCreatorWorker")) {
             Assertions.assertFalse(workCoordinator.workItemsArePending(testContext::createItemsPendingContext));
-=======
-        try (var workCoordinator = new OpenSearchWorkCoordinator(httpClientSupplier.get(), 3600, "docCreatorWorker")) {
-            Assertions.assertFalse(workCoordinator.workItemsArePending());
->>>>>>> c131e8e6
             for (var i = 0; i < NUM_DOCS; ++i) {
                 final var docId = "R" + i;
                 workCoordinator.createUnassignedWorkItem(docId, testContext::createUnassignedWorkContext);
@@ -244,34 +153,18 @@
             var markAsComplete = run + 1 == MAX_RUNS;
             for (int i = 0; i < NUM_DOCS; ++i) {
                 var label = run + "-" + i;
-<<<<<<< HEAD
                 allFutures.add(CompletableFuture.supplyAsync(() ->
                         getWorkItemAndVerify(testContext, label, seenWorkerItems, expiration, true, markAsComplete),
                         executorService));
-=======
-                allFutures.add(
-                    CompletableFuture.supplyAsync(
-                        () -> getWorkItemAndVerify(label, seenWorkerItems, expiration, markAsComplete)
-                    )
-                );
->>>>>>> c131e8e6
             }
             CompletableFuture.allOf(allFutures.toArray(CompletableFuture[]::new)).join();
             Assertions.assertEquals(NUM_DOCS, seenWorkerItems.size());
 
-<<<<<<< HEAD
             try (var workCoordinator = new OpenSearchWorkCoordinator(httpClientSupplier.get(),
                     3600, "firstPass_NONE")) {
                 var nextWorkItem = workCoordinator.acquireNextWorkItem(Duration.ofSeconds(2),
                         testContext::createAcquireNextItemContext);
                 log.atInfo().setMessage(()->"Next work item picked=" + nextWorkItem).log();
-=======
-            try (
-                var workCoordinator = new OpenSearchWorkCoordinator(httpClientSupplier.get(), 3600, "firstPass_NONE")
-            ) {
-                var nextWorkItem = workCoordinator.acquireNextWorkItem(Duration.ofSeconds(2));
-                log.atInfo().setMessage(() -> "Next work item picked=" + nextWorkItem).log();
->>>>>>> c131e8e6
                 Assertions.assertInstanceOf(IWorkCoordinator.NoAvailableWorkToBeDone.class, nextWorkItem);
             } catch (OpenSearchWorkCoordinator.PotentialClockDriftDetectedException e) {
                 log.atError()
@@ -285,14 +178,9 @@
 
             Thread.sleep(expiration.multipliedBy(2).toMillis());
         }
-<<<<<<< HEAD
         try (var workCoordinator = new OpenSearchWorkCoordinator(httpClientSupplier.get(),
                 3600, "docCreatorWorker")) {
             Assertions.assertFalse(workCoordinator.workItemsArePending(testContext::createItemsPendingContext));
-=======
-        try (var workCoordinator = new OpenSearchWorkCoordinator(httpClientSupplier.get(), 3600, "docCreatorWorker")) {
-            Assertions.assertFalse(workCoordinator.workItemsArePending());
->>>>>>> c131e8e6
         }
         var metrics = testContext.inMemoryInstrumentationBundle.getFinishedMetrics();
         Assertions.assertNotEquals(0, getMetricValueOrZero(metrics, "acquireNextWorkItemRetries"));
@@ -301,7 +189,6 @@
     static AtomicInteger nonce = new AtomicInteger();
 
     @SneakyThrows
-<<<<<<< HEAD
     private String getWorkItemAndVerify(WorkCoordinationTestContext testContext,
                                         String workerSuffix,
                                         ConcurrentHashMap<String, String> seenWorkerItems,
@@ -310,28 +197,12 @@
                                         boolean markCompleted) {
         try (var workCoordinator = new OpenSearchWorkCoordinator(httpClientSupplier.get(),
                 3600, "firstPass_"+ workerSuffix)) {
-=======
-    private static String getWorkItemAndVerify(
-        String workerSuffix,
-        ConcurrentHashMap<String, String> seenWorkerItems,
-        Duration expirationWindow,
-        boolean markCompleted
-    ) {
-        try (
-            var workCoordinator = new OpenSearchWorkCoordinator(
-                httpClientSupplier.get(),
-                3600,
-                "firstPass_" + workerSuffix
-            )
-        ) {
->>>>>>> c131e8e6
             var doneId = DUMMY_FINISHED_DOC_ID + "_" + nonce.incrementAndGet();
             if (placeFinishedDoc) {
                 workCoordinator.createOrUpdateLeaseForDocument(doneId, 1);
                 workCoordinator.completeWorkItem(doneId, testContext::createCompleteWorkContext);
             }
 
-<<<<<<< HEAD
             final var oldNow = workCoordinator.getClock().instant(); //
             return workCoordinator.acquireNextWorkItem(expirationWindow, testContext::createAcquireNextItemContext)
                     .visit(new IWorkCoordinator.WorkAcquisitionOutcomeVisitor<>() {
@@ -340,10 +211,10 @@
                             throw new IllegalStateException();
                         }
 
-                        @Override
-                        public String onNoAvailableWorkToBeDone() throws IOException {
-                            throw new IllegalStateException();
-                        }
+                    @Override
+                    public String onNoAvailableWorkToBeDone() throws IOException {
+                        throw new IllegalStateException();
+                    }
 
                         @Override
                         public String onAcquiredWork(IWorkCoordinator.WorkItemAndDuration workItem)
@@ -361,31 +232,6 @@
                                         testContext::createCompleteWorkContext);
                             }
                             return workItem.workItemId;
-=======
-            return workCoordinator.acquireNextWorkItem(expirationWindow)
-                .visit(new IWorkCoordinator.WorkAcquisitionOutcomeVisitor<>() {
-                    @Override
-                    public String onAlreadyCompleted() throws IOException {
-                        throw new IllegalStateException();
-                    }
-
-                    @Override
-                    public String onNoAvailableWorkToBeDone() throws IOException {
-                        throw new IllegalStateException();
-                    }
-
-                    @Override
-                    public String onAcquiredWork(IWorkCoordinator.WorkItemAndDuration workItem) throws IOException,
-                        InterruptedException {
-                        log.atInfo().setMessage(() -> "Next work item picked=" + workItem).log();
-                        Assertions.assertNotNull(workItem);
-                        Assertions.assertNotNull(workItem.workItemId);
-                        Assertions.assertTrue(workItem.leaseExpirationTime.isAfter(Instant.now()));
-                        seenWorkerItems.put(workItem.workItemId, workItem.workItemId);
-
-                        if (markCompleted) {
-                            workCoordinator.completeWorkItem(workItem.workItemId);
->>>>>>> c131e8e6
                         }
                         return workItem.workItemId;
                     }
