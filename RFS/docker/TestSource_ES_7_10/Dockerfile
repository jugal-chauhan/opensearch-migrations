FROM docker.elastic.co/elasticsearch/elasticsearch-oss:7.10.2 AS base

# Configure Elastic
ENV ELASTIC_SEARCH_CONFIG_FILE=/usr/share/elasticsearch/config/elasticsearch.yml
# Prevents ES from complaining about nodes count
RUN echo "discovery.type: single-node" >> $ELASTIC_SEARCH_CONFIG_FILE
ENV PATH=${PATH}:/usr/share/elasticsearch/jdk/bin/

<<<<<<< HEAD
# TODO: These yum packages are currently included in the base image and propagated to the final image for adhoc testing
# with OSB, but should be placed in only the generateDatasetStage once we unify RFS and TC gradle setups and allow the Migration Console
# to have this responsibility. Task here: https://opensearch.atlassian.net/browse/MIGRATIONS-1628
RUN cd /etc/yum.repos.d/ && \
    sed -i 's/mirrorlist/#mirrorlist/g' /etc/yum.repos.d/CentOS-* && \
    sed -i 's|#baseurl=http://mirror.centos.org|baseurl=http://vault.centos.org|g' /etc/yum.repos.d/CentOS-*
RUN yum install -y gcc python3.9 python39-devel vim git less
# Specified [h5py==3.10.0] as 3.11.0 version was causing issues with ARM64 builds
# Error: Building h5py requires pkg-config unless the HDF5 path is explicitly specified using the environment variable HDF5_DIR
RUN pip3 install opensearch-benchmark==1.5.0 h5py==3.10.0


FROM base AS generateDatasetStage

ARG DATASET="skip_dataset"
COPY generateDataset.sh /root
RUN chmod ug+x /root/generateDataset.sh

RUN /root/generateDataset.sh ${DATASET}


FROM base

=======
>>>>>>> 433025cc
# Install the S3 Repo Plugin
RUN echo y | /usr/share/elasticsearch/bin/elasticsearch-plugin install repository-s3

# Install the AWS CLI for testing purposes
RUN curl "https://awscli.amazonaws.com/awscli-exe-linux-x86_64.zip" -o "awscliv2.zip" && \
    unzip awscliv2.zip && \
    ./aws/install

RUN mkdir /snapshots && chown elasticsearch /snapshots

# Install our custom entrypoint script
COPY ./container-start.sh /usr/share/elasticsearch/container-start.sh

CMD /usr/share/elasticsearch/container-start.sh<|MERGE_RESOLUTION|>--- conflicted
+++ resolved
@@ -6,32 +6,6 @@
 RUN echo "discovery.type: single-node" >> $ELASTIC_SEARCH_CONFIG_FILE
 ENV PATH=${PATH}:/usr/share/elasticsearch/jdk/bin/
 
-<<<<<<< HEAD
-# TODO: These yum packages are currently included in the base image and propagated to the final image for adhoc testing
-# with OSB, but should be placed in only the generateDatasetStage once we unify RFS and TC gradle setups and allow the Migration Console
-# to have this responsibility. Task here: https://opensearch.atlassian.net/browse/MIGRATIONS-1628
-RUN cd /etc/yum.repos.d/ && \
-    sed -i 's/mirrorlist/#mirrorlist/g' /etc/yum.repos.d/CentOS-* && \
-    sed -i 's|#baseurl=http://mirror.centos.org|baseurl=http://vault.centos.org|g' /etc/yum.repos.d/CentOS-*
-RUN yum install -y gcc python3.9 python39-devel vim git less
-# Specified [h5py==3.10.0] as 3.11.0 version was causing issues with ARM64 builds
-# Error: Building h5py requires pkg-config unless the HDF5 path is explicitly specified using the environment variable HDF5_DIR
-RUN pip3 install opensearch-benchmark==1.5.0 h5py==3.10.0
-
-
-FROM base AS generateDatasetStage
-
-ARG DATASET="skip_dataset"
-COPY generateDataset.sh /root
-RUN chmod ug+x /root/generateDataset.sh
-
-RUN /root/generateDataset.sh ${DATASET}
-
-
-FROM base
-
-=======
->>>>>>> 433025cc
 # Install the S3 Repo Plugin
 RUN echo y | /usr/share/elasticsearch/bin/elasticsearch-plugin install repository-s3
 
