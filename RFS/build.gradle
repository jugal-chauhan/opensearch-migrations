plugins {
    id 'application'
    id 'java'
    id 'jacoco'
    id 'io.freefair.lombok' version '8.6'
    id 'java-test-fixtures'
}

java.sourceCompatibility = JavaVersion.VERSION_11
java.targetCompatibility = JavaVersion.VERSION_11


repositories {
    mavenCentral()
}

ext {
    awsSdkVersion = '2.25.16'
    dataset = findProperty('dataset') ?: 'skip_dataset'
}

dependencies {
    implementation project(":commonDependencyVersionConstraints")

    implementation project(':coreUtilities')

    implementation group: 'com.beust', name: 'jcommander'
    implementation group: 'com.fasterxml.jackson.core', name: 'jackson-databind'
    implementation group: 'com.fasterxml.jackson.core', name: 'jackson-annotations'
    implementation group: 'com.fasterxml.jackson.core', name: 'jackson-core'
    implementation group: 'com.fasterxml.jackson.dataformat', name: 'jackson-dataformat-smile'
    implementation group: 'io.netty', name: 'netty-codec-http'
    implementation group: 'org.apache.httpcomponents.client5', name: 'httpclient5'
    implementation group: 'org.apache.logging.log4j', name: 'log4j-api'
    implementation group: 'org.apache.logging.log4j', name: 'log4j-core'
    implementation group: 'org.apache.logging.log4j', name: 'log4j-slf4j2-impl'
    implementation group: 'org.apache.lucene', name: 'lucene-core'
    implementation group: 'org.apache.lucene', name: 'lucene-analyzers-common'
    implementation group: 'org.apache.lucene', name: 'lucene-backward-codecs'
    implementation group: 'software.amazon.awssdk', name: 's3'
    implementation group: 'software.amazon.awssdk', name: 's3-transfer-manager'
    implementation group: 'software.amazon.awssdk.crt', name: 'aws-crt'

    implementation platform('io.projectreactor:reactor-bom:2023.0.5') 
    implementation 'io.projectreactor.netty:reactor-netty-core' 
    implementation 'io.projectreactor.netty:reactor-netty-http'

<<<<<<< HEAD
    testImplementation testFixtures(project(path: ':RFS'))
=======
    implementation group: 'software.amazon.awssdk', name: 's3'
    implementation group: 'software.amazon.awssdk', name: 's3-transfer-manager'
    implementation group: 'software.amazon.awssdk.crt', name: 'aws-crt'

    testImplementation 'com.github.docker-java:docker-java-core:3.3.6'
    testImplementation 'com.github.docker-java:docker-java-transport-httpclient5:3.3.6'

>>>>>>> 32540448
    testImplementation group: 'io.projectreactor', name: 'reactor-test'
    testImplementation group: 'org.apache.logging.log4j', name: 'log4j-core'
    testImplementation group: 'org.apache.logging.log4j', name: 'log4j-slf4j2-impl'
    testImplementation group: 'org.junit.jupiter', name: 'junit-jupiter-api'
    testImplementation group: 'org.junit.jupiter', name: 'junit-jupiter-params'
    testImplementation group: 'org.mockito', name: 'mockito-core'
    testImplementation group: 'org.mockito', name: 'mockito-junit-jupiter'

    testRuntimeOnly group: 'org.junit.jupiter', name: 'junit-jupiter-engine'

    // Integration tests
<<<<<<< HEAD
    testImplementation group: 'org.opensearch', name: 'opensearch-testcontainers'
    testImplementation group: 'org.testcontainers', name: 'testcontainers'
    testImplementation group: 'org.hamcrest', name: 'hamcrest'

    testFixturesImplementation project(":commonDependencyVersionConstraints")
    testFixturesImplementation group: 'com.github.docker-java', name: 'docker-java'
    testFixturesImplementation group: 'com.github.docker-java', name: 'docker-java-core'
    testFixturesImplementation group: 'com.github.docker-java', name: 'docker-java-transport-httpclient5'
    testFixturesImplementation group: 'org.testcontainers', name: 'testcontainers'
=======
    testImplementation testFixtures(project(path: ':testHelperFixtures'))
    testImplementation testFixtures(project(path: ':coreUtilities'))
    testImplementation group: 'org.testcontainers', name: 'testcontainers'
    testImplementation group: 'org.hamcrest', name: 'hamcrest'
    testImplementation group: 'org.junit.jupiter', name: 'junit-jupiter-api'
    testRuntimeOnly group: 'org.junit.jupiter', name: 'junit-jupiter-engine'
    // why are these under implementation with the above comment for integ tests?
    implementation group: 'org.apache.httpcomponents.client5', name: 'httpclient5'
    implementation group: 'com.fasterxml.jackson.core', name: 'jackson-databind'
    implementation group: 'com.fasterxml.jackson.core', name: 'jackson-core'
    implementation group: 'com.fasterxml.jackson.core', name: 'jackson-annotations'
>>>>>>> 32540448
}

application {
    mainClassName = 'com.rfs.ReindexFromSnapshot'
}

task runRfsWorker (type: JavaExec) {
    classpath = sourceSets.main.runtimeClasspath
    mainClass = 'com.rfs.RunRfsWorker'
}

task createSnapshot (type: JavaExec) {
    classpath = sourceSets.main.runtimeClasspath
    mainClass = 'com.rfs.RfsCreateSnapshot'
}

task migrateMetadata (type: JavaExec) {
    classpath = sourceSets.main.runtimeClasspath
    mainClass = 'com.rfs.RfsMigrateMetadata'
}

task migrateDocuments (type: JavaExec) {
    classpath = sourceSets.main.runtimeClasspath
    mainClass = 'com.rfs.RfsMigrateDocuments'
}

// Utility task to allow copying required libraries into a 'dependencies' folder for security scanning
tasks.register('copyDependencies', Sync) {
    duplicatesStrategy = DuplicatesStrategy.EXCLUDE

    from configurations.runtimeClasspath
    into "${buildDir}/dependencies"
}

jacocoTestReport {
    reports {
        xml.required = true
        xml.destination file("${buildDir}/reports/jacoco/test/jacocoTestReport.xml")
        html.required = true
        html.destination file("${buildDir}/reports/jacoco/test/html")
    }
}

test {
    useJUnitPlatform {
        excludeTags 'longTest'
    }

    testLogging {
        exceptionFormat = 'full'
        events "failed"
        showExceptions true
        showCauses true
        showStackTraces true
        showStandardStreams = true
    }
}

task slowTest(type: Test) {
    // include longTest
    jacoco {
        enabled = true
    }
}<|MERGE_RESOLUTION|>--- conflicted
+++ resolved
@@ -45,9 +45,6 @@
     implementation 'io.projectreactor.netty:reactor-netty-core' 
     implementation 'io.projectreactor.netty:reactor-netty-http'
 
-<<<<<<< HEAD
-    testImplementation testFixtures(project(path: ':RFS'))
-=======
     implementation group: 'software.amazon.awssdk', name: 's3'
     implementation group: 'software.amazon.awssdk', name: 's3-transfer-manager'
     implementation group: 'software.amazon.awssdk.crt', name: 'aws-crt'
@@ -55,7 +52,7 @@
     testImplementation 'com.github.docker-java:docker-java-core:3.3.6'
     testImplementation 'com.github.docker-java:docker-java-transport-httpclient5:3.3.6'
 
->>>>>>> 32540448
+    testImplementation testFixtures(project(path: ':RFS'))
     testImplementation group: 'io.projectreactor', name: 'reactor-test'
     testImplementation group: 'org.apache.logging.log4j', name: 'log4j-core'
     testImplementation group: 'org.apache.logging.log4j', name: 'log4j-slf4j2-impl'
@@ -67,17 +64,6 @@
     testRuntimeOnly group: 'org.junit.jupiter', name: 'junit-jupiter-engine'
 
     // Integration tests
-<<<<<<< HEAD
-    testImplementation group: 'org.opensearch', name: 'opensearch-testcontainers'
-    testImplementation group: 'org.testcontainers', name: 'testcontainers'
-    testImplementation group: 'org.hamcrest', name: 'hamcrest'
-
-    testFixturesImplementation project(":commonDependencyVersionConstraints")
-    testFixturesImplementation group: 'com.github.docker-java', name: 'docker-java'
-    testFixturesImplementation group: 'com.github.docker-java', name: 'docker-java-core'
-    testFixturesImplementation group: 'com.github.docker-java', name: 'docker-java-transport-httpclient5'
-    testFixturesImplementation group: 'org.testcontainers', name: 'testcontainers'
-=======
     testImplementation testFixtures(project(path: ':testHelperFixtures'))
     testImplementation testFixtures(project(path: ':coreUtilities'))
     testImplementation group: 'org.testcontainers', name: 'testcontainers'
@@ -89,16 +75,13 @@
     implementation group: 'com.fasterxml.jackson.core', name: 'jackson-databind'
     implementation group: 'com.fasterxml.jackson.core', name: 'jackson-core'
     implementation group: 'com.fasterxml.jackson.core', name: 'jackson-annotations'
->>>>>>> 32540448
-}
 
-application {
-    mainClassName = 'com.rfs.ReindexFromSnapshot'
-}
-
-task runRfsWorker (type: JavaExec) {
-    classpath = sourceSets.main.runtimeClasspath
-    mainClass = 'com.rfs.RunRfsWorker'
+    testFixturesImplementation project(":commonDependencyVersionConstraints")
+    testFixturesImplementation testFixtures(project(":coreUtilities"))
+    testFixturesImplementation group: 'com.github.docker-java', name: 'docker-java'
+    testFixturesImplementation group: 'com.github.docker-java', name: 'docker-java-core'
+    testFixturesImplementation group: 'com.github.docker-java', name: 'docker-java-transport-httpclient5'
+    testFixturesImplementation group: 'org.testcontainers', name: 'testcontainers'
 }
 
 task createSnapshot (type: JavaExec) {
