--- conflicted
+++ resolved
@@ -53,27 +53,11 @@
     implementation 'io.projectreactor.netty:reactor-netty-core' 
     implementation 'io.projectreactor.netty:reactor-netty-http'
 
-<<<<<<< HEAD
-    implementation platform("software.amazon.awssdk:bom:$awsSdkVersion")
-    implementation 'software.amazon.awssdk:s3'
-    implementation 'software.amazon.awssdk:s3-transfer-manager'
-    implementation 'software.amazon.awssdk.crt:aws-crt:0.29.18'
-
-    implementation    'com.github.docker-java:docker-java-core:3.3.6'
-    implementation    'com.github.docker-java:docker-java-transport-httpclient5:3.3.6'
-
-    testImplementation testFixtures(project(path: ':testHelperFixtures'))
-    testImplementation testFixtures(project(path: ':coreUtilities'))
-    testImplementation 'io.projectreactor:reactor-test:3.6.5'
-    testImplementation 'org.apache.logging.log4j:log4j-core:2.23.1'
-    testImplementation 'org.junit.jupiter:junit-jupiter-api:5.10.2'
-    testImplementation 'org.junit.jupiter:junit-jupiter-params:5.10.2'
-    testImplementation 'org.mockito:mockito-core:5.11.0'
-    testImplementation 'org.mockito:mockito-junit-jupiter:5.11.0'
-    testRuntimeOnly 'org.junit.jupiter:junit-jupiter-engine:5.10.2'
-=======
     implementation group: 'software.amazon.awssdk', name: 's3'
     implementation group: 'software.amazon.awssdk', name: 's3-transfer-manager'
+
+    testImplementation 'com.github.docker-java:docker-java-core:3.3.6'
+    testImplementation 'com.github.docker-java:docker-java-transport-httpclient5:3.3.6'
 
     testImplementation group: 'io.projectreactor', name: 'reactor-test'
     testImplementation group: 'org.apache.logging.log4j', name: 'log4j-core'
@@ -85,15 +69,17 @@
 
 
     // Integration tests
+    testImplementation testFixtures(project(path: ':testHelperFixtures'))
+    testImplementation testFixtures(project(path: ':coreUtilities'))
     testImplementation group: 'org.testcontainers', name: 'testcontainers'
     testImplementation group: 'org.hamcrest', name: 'hamcrest'
     testImplementation group: 'org.junit.jupiter', name: 'junit-jupiter-api'
     testRuntimeOnly group: 'org.junit.jupiter', name: 'junit-jupiter-engine'
+    // why are these under implementation with the above comment for integ tests?
     implementation group: 'org.apache.httpcomponents.client5', name: 'httpclient5'
     implementation group: 'com.fasterxml.jackson.core', name: 'jackson-databind'
     implementation group: 'com.fasterxml.jackson.core', name: 'jackson-core'
     implementation group: 'com.fasterxml.jackson.core', name: 'jackson-annotations'
->>>>>>> fab14e28
 }
 
 application {
