plugins {
    id 'application'
    id 'java'
    id 'io.freefair.lombok' version '8.6'
    id 'java-test-fixtures'
}

java.sourceCompatibility = JavaVersion.VERSION_11
java.targetCompatibility = JavaVersion.VERSION_11


repositories {
    mavenCentral()
}

ext {
    awsSdkVersion = '2.25.16'
    dataset = findProperty('dataset') ?: 'skip_dataset'
}

dependencies {
    implementation project(":commonDependencyVersionConstraints")
    implementation project(':coreUtilities')
    implementation project(':transformation')

    implementation group: 'com.beust', name: 'jcommander'
    implementation group: 'com.fasterxml.jackson.core', name: 'jackson-databind'
    implementation group: 'com.fasterxml.jackson.core', name: 'jackson-annotations'
    implementation group: 'com.fasterxml.jackson.core', name: 'jackson-core'
    implementation group: 'com.fasterxml.jackson.dataformat', name: 'jackson-dataformat-smile'
    implementation group: 'io.netty', name: 'netty-codec-http'
    implementation group: 'org.apache.httpcomponents.client5', name: 'httpclient5'
    implementation group: 'org.apache.logging.log4j', name: 'log4j-api'
    implementation group: 'org.apache.logging.log4j', name: 'log4j-core'
    implementation group: 'org.apache.logging.log4j', name: 'log4j-slf4j2-impl'
    implementation group: 'org.apache.lucene', name: 'lucene-core'
    implementation group: 'org.apache.lucene', name: 'lucene-analyzers-common'
    implementation group: 'org.apache.lucene', name: 'lucene-backward-codecs'
    implementation group: 'software.amazon.awssdk', name: 's3'
    implementation group: 'software.amazon.awssdk', name: 's3-transfer-manager'
    implementation group: 'software.amazon.awssdk.crt', name: 'aws-crt'

    implementation platform('io.projectreactor:reactor-bom:2023.0.5') 
    implementation 'io.projectreactor.netty:reactor-netty-core' 
    implementation 'io.projectreactor.netty:reactor-netty-http'

    implementation group: 'software.amazon.awssdk', name: 's3'
    implementation group: 'software.amazon.awssdk', name: 's3-transfer-manager'
    implementation group: 'software.amazon.awssdk.crt', name: 'aws-crt'

    testImplementation 'com.github.docker-java:docker-java-core:3.3.6'
    testImplementation 'com.github.docker-java:docker-java-transport-httpclient5:3.3.6'

    testImplementation testFixtures(project(path: ':RFS'))
    testImplementation group: 'io.projectreactor', name: 'reactor-test'
    testImplementation group: 'org.apache.logging.log4j', name: 'log4j-core'
    testImplementation group: 'org.apache.logging.log4j', name: 'log4j-slf4j2-impl'
    testImplementation group: 'org.junit.jupiter', name: 'junit-jupiter-api'
    testImplementation group: 'org.junit.jupiter', name: 'junit-jupiter-params'
    testImplementation group: 'org.mockito', name: 'mockito-core'
    testImplementation group: 'org.mockito', name: 'mockito-junit-jupiter'

    testRuntimeOnly group: 'org.junit.jupiter', name: 'junit-jupiter-engine'

    // Integration tests
    testImplementation testFixtures(project(path: ':testHelperFixtures'))
    testImplementation testFixtures(project(path: ':coreUtilities'))
    testImplementation group: 'org.testcontainers', name: 'testcontainers'
    testImplementation group: 'org.hamcrest', name: 'hamcrest'
    testImplementation group: 'org.junit.jupiter', name: 'junit-jupiter-api'
    testRuntimeOnly group: 'org.junit.jupiter', name: 'junit-jupiter-engine'
    // why are these under implementation with the above comment for integ tests?
    implementation group: 'org.apache.httpcomponents.client5', name: 'httpclient5'
    implementation group: 'com.fasterxml.jackson.core', name: 'jackson-databind'
    implementation group: 'com.fasterxml.jackson.core', name: 'jackson-core'
    implementation group: 'com.fasterxml.jackson.core', name: 'jackson-annotations'

    testFixturesImplementation project(":commonDependencyVersionConstraints")
    testFixturesImplementation testFixtures(project(":coreUtilities"))
    testFixturesImplementation group: 'com.github.docker-java', name: 'docker-java'
    testFixturesImplementation group: 'com.github.docker-java', name: 'docker-java-core'
    testFixturesImplementation group: 'com.github.docker-java', name: 'docker-java-transport-httpclient5'
    testFixturesImplementation group: 'org.testcontainers', name: 'testcontainers'

    testFixturesImplementation group: 'org.hamcrest', name: 'hamcrest'
}

<<<<<<< HEAD
task createSnapshot (type: JavaExec) {
    classpath = sourceSets.main.runtimeClasspath
    mainClass = 'com.rfs.RfsCreateSnapshot'
}

task migrateMetadata (type: JavaExec) {
    classpath = sourceSets.main.runtimeClasspath
    mainClass = 'com.rfs.RfsMigrateMetadata'
}

task migrateDocuments (type: JavaExec) {
    classpath = sourceSets.main.runtimeClasspath
    mainClass = 'com.rfs.RfsMigrateDocuments'
}

// Utility task to allow copying required libraries into a 'dependencies' folder for security scanning
tasks.register('copyDependencies', Sync) {
    duplicatesStrategy = DuplicatesStrategy.EXCLUDE

    from configurations.runtimeClasspath
    into "${buildDir}/dependencies"
}

jacocoTestReport {
    reports {
        xml.required = true
        xml.destination file("${buildDir}/reports/jacoco/test/jacocoTestReport.xml")
        html.required = true
        html.destination file("${buildDir}/reports/jacoco/test/html")
    }
}

=======
>>>>>>> 874d92d1
test {
    useJUnitPlatform {
        excludeTags 'longTest'
    }

    testLogging {
        events "passed", "skipped", "failed"
        exceptionFormat "full"
        showExceptions true
        showCauses true
        showStackTraces true
        showStandardStreams = true
    }
}

task slowTest(type: Test) {
    // include longTest
    jacoco {
        enabled = true
    }
}<|MERGE_RESOLUTION|>--- conflicted
+++ resolved
@@ -85,41 +85,6 @@
     testFixturesImplementation group: 'org.hamcrest', name: 'hamcrest'
 }
 
-<<<<<<< HEAD
-task createSnapshot (type: JavaExec) {
-    classpath = sourceSets.main.runtimeClasspath
-    mainClass = 'com.rfs.RfsCreateSnapshot'
-}
-
-task migrateMetadata (type: JavaExec) {
-    classpath = sourceSets.main.runtimeClasspath
-    mainClass = 'com.rfs.RfsMigrateMetadata'
-}
-
-task migrateDocuments (type: JavaExec) {
-    classpath = sourceSets.main.runtimeClasspath
-    mainClass = 'com.rfs.RfsMigrateDocuments'
-}
-
-// Utility task to allow copying required libraries into a 'dependencies' folder for security scanning
-tasks.register('copyDependencies', Sync) {
-    duplicatesStrategy = DuplicatesStrategy.EXCLUDE
-
-    from configurations.runtimeClasspath
-    into "${buildDir}/dependencies"
-}
-
-jacocoTestReport {
-    reports {
-        xml.required = true
-        xml.destination file("${buildDir}/reports/jacoco/test/jacocoTestReport.xml")
-        html.required = true
-        html.destination file("${buildDir}/reports/jacoco/test/html")
-    }
-}
-
-=======
->>>>>>> 874d92d1
 test {
     useJUnitPlatform {
         excludeTags 'longTest'
